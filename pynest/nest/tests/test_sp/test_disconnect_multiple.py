# -*- coding: utf-8 -*-
#
# test_disconnect_multiple.py
#
# This file is part of NEST.
#
# Copyright (C) 2004 The NEST Initiative
#
# NEST is free software: you can redistribute it and/or modify
# it under the terms of the GNU General Public License as published by
# the Free Software Foundation, either version 2 of the License, or
# (at your option) any later version.
#
# NEST is distributed in the hope that it will be useful,
# but WITHOUT ANY WARRANTY; without even the implied warranty of
# MERCHANTABILITY or FITNESS FOR A PARTICULAR PURPOSE.  See the
# GNU General Public License for more details.
#
# You should have received a copy of the GNU General Public License
# along with NEST.  If not, see <http://www.gnu.org/licenses/>.

import nest
import unittest

__author__ = 'naveau'


class TestDisconnect(unittest.TestCase):

    def setUp(self):
        nest.ResetKernel()
        nest.set_verbosity('M_ERROR')
        self.exclude_synapse_model = [
            'stdp_dopamine_synapse',
            'stdp_dopamine_synapse_lbl',
            'stdp_dopamine_synapse_hpc',
            'stdp_dopamine_synapse_hpc_lbl',
            'gap_junction',
            'gap_junction_lbl',
            'diffusion_connection',
            'diffusion_connection_lbl',
            'rate_connection_instantaneous',
            'rate_connection_instantaneous_lbl',
            'rate_connection_delayed',
            'rate_connection_delayed_lbl',
            'clopath_synapse',
            'clopath_synapse_lbl',
<<<<<<< HEAD
            'urbanczik_synapse',
            'urbanczik_synapse_lbl',
=======
            'clopath_synapse_hpc'
>>>>>>> 5afd62dc
        ]

    def test_multiple_synapse_deletion_all_to_all(self):
        for syn_model in nest.Models('synapses'):
            if syn_model not in self.exclude_synapse_model:
                nest.ResetKernel()
                nest.CopyModel('static_synapse', 'my_static_synapse')
                nest.SetDefaults(syn_model, {'delay': 0.5})
                syn_dict = {
                    'model': syn_model,
                    'pre_synaptic_element': 'SE1',
                    'post_synaptic_element': 'SE2'
                }
                nest.SetKernelStatus({
                    'min_delay': 0.1,
                    'max_delay': 1.0,
                    'structural_plasticity_synapses': {'syn1': syn_dict}
                })
                neurons = nest.Create('iaf_psc_alpha', 10, {
                    'synaptic_elements': {
                        'SE1': {'z': 0.0, 'growth_rate': 0.0},
                        'SE2': {'z': 0.0, 'growth_rate': 0.0}
                    }
                })

                nest.Connect(neurons, neurons, "all_to_all", syn_dict)

                # Test if the connected synaptic elements before the simulation
                # are correct
                status = nest.GetStatus(neurons, 'synaptic_elements')
                for st_neuron in status:
                    self.assertEqual(10, st_neuron['SE1']['z_connected'])
                    self.assertEqual(10, st_neuron['SE2']['z_connected'])

                srcId = range(0, 5)
                targId = range(5, 10)

                conns = nest.GetConnections(srcId, targId, syn_model)
                assert conns

                conndictionary = {'rule': 'all_to_all'}
                syndictionary = {'model': syn_model}
                nest.Disconnect(
                    [neurons[i] for i in srcId],
                    [neurons[i] for i in targId],
                    conndictionary,
                    syndictionary
                )
                status = nest.GetStatus(neurons, 'synaptic_elements')
                for st_neuron in status[0:5]:
                    self.assertEqual(5, st_neuron['SE1']['z_connected'])
                    self.assertEqual(10, st_neuron['SE2']['z_connected'])
                for st_neuron in status[5:10]:
                    self.assertEqual(10, st_neuron['SE1']['z_connected'])
                    self.assertEqual(5, st_neuron['SE2']['z_connected'])

    def test_multiple_synapse_deletion_one_to_one(self):
        for syn_model in nest.Models('synapses'):
            if syn_model not in self.exclude_synapse_model:
                nest.ResetKernel()
                nest.CopyModel('static_synapse', 'my_static_synapse')
                nest.SetDefaults(syn_model, {'delay': 0.5})
                syn_dict = {
                    'model': syn_model,
                    'pre_synaptic_element': 'SE1',
                    'post_synaptic_element': 'SE2'
                }
                nest.SetKernelStatus({
                    'min_delay': 0.1,
                    'max_delay': 1.0,
                    'structural_plasticity_synapses': {'syn1': syn_dict}
                })
                neurons = nest.Create('iaf_psc_alpha', 10, {
                    'synaptic_elements': {
                        'SE1': {'z': 0.0, 'growth_rate': 0.0},
                        'SE2': {'z': 0.0, 'growth_rate': 0.0}
                    }
                })

                nest.Connect(neurons, neurons, "all_to_all", syn_dict)

                # Test if the connected synaptic elements before the simulation
                # are correct
                status = nest.GetStatus(neurons, 'synaptic_elements')
                for st_neuron in status:
                    self.assertEqual(10, st_neuron['SE1']['z_connected'])
                    self.assertEqual(10, st_neuron['SE2']['z_connected'])

                srcId = range(0, 5)
                targId = range(5, 10)

                conns = nest.GetConnections(srcId, targId, syn_model)
                assert conns

                conndictionary = {'rule': 'one_to_one'}
                syndictionary = {'model': syn_model}
                nest.Disconnect(
                    [neurons[i] for i in srcId],
                    [neurons[i] for i in targId],
                    conndictionary,
                    syndictionary
                )
                status = nest.GetStatus(neurons, 'synaptic_elements')
                for st_neuron in status[0:5]:
                    self.assertEqual(9, st_neuron['SE1']['z_connected'])
                    self.assertEqual(10, st_neuron['SE2']['z_connected'])
                for st_neuron in status[5:10]:
                    self.assertEqual(10, st_neuron['SE1']['z_connected'])
                    self.assertEqual(9, st_neuron['SE2']['z_connected'])

    def test_multiple_synapse_deletion_one_to_one_no_sp(self):
        for syn_model in nest.Models('synapses'):
            if syn_model not in self.exclude_synapse_model:
                nest.ResetKernel()
                nest.CopyModel('static_synapse', 'my_static_synapse')
                neurons = nest.Create('iaf_psc_alpha', 10)
                syn_dict = {'model': syn_model}
                nest.Connect(neurons, neurons, "all_to_all", syn_dict)

                srcId = range(0, 5)
                targId = range(5, 10)

                conns = nest.GetConnections(srcId, targId, syn_model)
                assert len(conns) == 20

                conndictionary = {'rule': 'one_to_one'}
                syndictionary = {'model': syn_model}
                nest.Disconnect(
                    [neurons[i] for i in srcId],
                    [neurons[i] for i in targId],
                    conndictionary,
                    syndictionary
                )

                conns = nest.GetConnections(srcId, targId, syn_model)
                assert len(conns) == 16

    def test_single_synapse_deletion_sp(self):
        for syn_model in nest.Models('synapses'):
            if syn_model not in self.exclude_synapse_model:
                nest.ResetKernel()
                nest.CopyModel('static_synapse', 'my_static_synapse')
                syn_dict = {
                    'model': syn_model,
                    'pre_synaptic_element': 'SE1',
                    'post_synaptic_element': 'SE2'
                }
                # nest.SetKernelStatus(
                #   {'structural_plasticity_synapses': {'syn1': syn_dict}}
                # )
                neurons = nest.Create('iaf_psc_alpha', 2, {
                    'synaptic_elements': {
                        'SE1': {'z': 0.0, 'growth_rate': 0.0},
                        'SE2': {'z': 0.0, 'growth_rate': 0.0}
                    }
                })
                nest.Connect(neurons, neurons, "all_to_all", syn_dict)
                nest.Connect(neurons, neurons, "all_to_all",
                             {'model': 'my_static_synapse'})

                # Test if the connected synaptic elements before the simulation
                # are correct
                status = nest.GetStatus(neurons, 'synaptic_elements')
                for st_neuron in status:
                    self.assertEqual(2, st_neuron['SE1']['z_connected'])
                    self.assertEqual(2, st_neuron['SE2']['z_connected'])

                srcId = 0
                targId = 1

                conns = nest.GetConnections(
                    [neurons[srcId]], [neurons[targId]], syn_model)
                assert conns
                nest.DisconnectOneToOne(
                    neurons[srcId], neurons[targId], syn_dict)
                status = nest.GetStatus(neurons, 'synaptic_elements')
                self.assertEqual(1, status[srcId]['SE1']['z_connected'])
                self.assertEqual(2, status[srcId]['SE2']['z_connected'])
                self.assertEqual(2, status[targId]['SE1']['z_connected'])
                self.assertEqual(1, status[targId]['SE2']['z_connected'])

                conns = nest.GetConnections(
                    [neurons[srcId]], [neurons[targId]], syn_model)
                assert not conns

    def test_disconnect_defaults(self):

        nodes = nest.Create('iaf_psc_alpha', 5)
        nest.Connect(nodes, nodes)
        self.assertEqual(nest.GetKernelStatus('num_connections'), 25)

        nest.Disconnect(nodes, nodes)

        self.assertEqual(nest.GetKernelStatus('num_connections'), 20)

    def test_disconnect_all_to_all(self):

        nodes = nest.Create('iaf_psc_alpha', 5)
        nest.Connect(nodes, nodes)

        self.assertEqual(nest.GetKernelStatus('num_connections'), 25)

        nest.Disconnect(nodes, nodes, 'all_to_all')

        self.assertEqual(nest.GetKernelStatus('num_connections'), 0)

    def test_disconnect_static_synapse(self):

        nodes = nest.Create('iaf_psc_alpha', 5)
        nest.Connect(nodes, nodes)

        self.assertEqual(nest.GetKernelStatus('num_connections'), 25)

        nest.Disconnect(nodes, nodes, syn_spec='static_synapse')

        self.assertEqual(nest.GetKernelStatus('num_connections'), 20)


def suite():
    test_suite = unittest.makeSuite(TestDisconnect, 'test')
    return test_suite


if __name__ == '__main__':
    unittest.main()<|MERGE_RESOLUTION|>--- conflicted
+++ resolved
@@ -45,12 +45,10 @@
             'rate_connection_delayed_lbl',
             'clopath_synapse',
             'clopath_synapse_lbl',
-<<<<<<< HEAD
+            'clopath_synapse_hpc',
             'urbanczik_synapse',
             'urbanczik_synapse_lbl',
-=======
-            'clopath_synapse_hpc'
->>>>>>> 5afd62dc
+            'urbanczik_synapse_hpc'
         ]
 
     def test_multiple_synapse_deletion_all_to_all(self):
