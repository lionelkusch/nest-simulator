# -*- coding: utf-8 -*-
#
# test_connect_layers.py
#
# This file is part of NEST.
#
# Copyright (C) 2004 The NEST Initiative
#
# NEST is free software: you can redistribute it and/or modify
# it under the terms of the GNU General Public License as published by
# the Free Software Foundation, either version 2 of the License, or
# (at your option) any later version.
#
# NEST is distributed in the hope that it will be useful,
# but WITHOUT ANY WARRANTY; without even the implied warranty of
# MERCHANTABILITY or FITNESS FOR A PARTICULAR PURPOSE.  See the
# GNU General Public License for more details.
#
# You should have received a copy of the GNU General Public License
# along with NEST.  If not, see <http://www.gnu.org/licenses/>.
"""
Tests of Connect with layers.
"""

import unittest
import nest
import numpy as np


try:
    import scipy.stats
    HAVE_SCIPY = True
except ImportError:
    HAVE_SCIPY = False

nest.set_verbosity('M_ERROR')


class ConnectLayersTestCase(unittest.TestCase):
    def setUp(self):
        self.dim = [4, 5]
        self.extent = [10., 10.]
        nest.ResetKernel()
        nest.SetKernelStatus({'rng_seed': 123})
        self.layer = nest.Create(
            'iaf_psc_alpha', positions=nest.spatial.grid(self.dim, extent=self.extent))

    def _check_connections(self, conn_spec, expected_num_connections):
        """Helper function which asserts that connecting with the specified conn_spec gives
        the expected number of connections."""
        nest.Connect(self.layer, self.layer, conn_spec)
        conns = nest.GetConnections()
        self.assertEqual(len(conns), expected_num_connections)

    def _check_connections_statistical(self, conn_spec, p, num_pairs):
        """Helper function which asserts that the number of connections created are based on a bernoulli distribution.
        The connection function is iterated N times, then the distribution of number of created connections are tested
<<<<<<< HEAD
        against a bernoulli distribution using a Kolmogorov-Smirnov test."""
        self.assertEqual(conn_spec['rule'], 'pairwise_bernoulli')
        N = 100
        ks_N = 5
        p_val_lim = 0.1
        ks_stat_lim = 0.2
=======
        against a bernoulli distribution using a Kolmogorov-Smirnov test. This is done ks_N times, to get statistical
        values. The mean of the KS tests is then compared to the limits. If either of the values are below the specified
        limits, the test fails."""
        self.assertEqual(conn_spec['rule'], 'pairwise_bernoulli')
        N = 100  # Number of samples per KS test
        ks_N = 5  # Number of KS tests to perform.
        p_val_lim = 0.1  # Limit for the p value of the KS test
        ks_stat_lim = 0.2  # Limit for the KS statistic
>>>>>>> ab128bc6

        p_vals = np.zeros(ks_N)
        ks_stats = np.zeros(ks_N)

        for ks_i in range(ks_N):
            n_conns = np.zeros(N)
            ref = np.zeros(N)
            for i in range(N):
                nest.Connect(self.layer, self.layer, conn_spec)
                num_connections = nest.GetKernelStatus('num_connections')
                n_conns[i] = num_connections - np.sum(n_conns)
                ref[i] = np.sum(scipy.stats.bernoulli.rvs(p, size=num_pairs))
            ks_stats[ks_i], p_vals[ks_i] = scipy.stats.ks_2samp(n_conns, ref)
            print(f'ks_stat={ks_stats[ks_i]}, p_val={p_vals[ks_i]}')

        mean_p_val = np.mean(p_vals)
        mean_ks_stat = np.mean(ks_stats)
        print(f'mean_ks_stat={mean_ks_stat}, mean_p_val={mean_p_val}')

        self.assertGreater(mean_p_val, p_val_lim)
        self.assertLess(mean_ks_stat, ks_stat_lim)

    def _assert_connect_layers_autapses(self, autapses, expected_num_autapses):
        """Helper function which asserts that connecting with or without allowing autapses gives
        the expected number of autapses."""
        conn_spec = {
            'rule': 'pairwise_bernoulli',
            'p': 1.0,
            'allow_autapses': autapses,
        }
        nest.Connect(self.layer, self.layer, conn_spec)
        conns = nest.GetConnections()
        n_autapses = 0
        for s, t in zip(conns.sources(), conns.targets()):
            if s == t:
                n_autapses += 1
        self.assertEqual(n_autapses, expected_num_autapses)

    def _assert_connect_layers_multapses(self, multapses):
        """Helper function which asserts that connecting with or without allowing multapses
        gives the expected number of multapses."""
        conn_spec = {
            'rule': 'fixed_indegree',
            'indegree': 10,
            'p': 1.0,
            'allow_autapses': False,
            'allow_multapses': multapses,
        }
        nest.Connect(self.layer, self.layer, conn_spec)
        conns = nest.GetConnections()
        conn_pairs = np.array([list(conns.sources()), list(conns.targets())]).T
        num_nonunique_conns = len(conn_pairs) - len(np.unique(conn_pairs, axis=0))
        if multapses:
            self.assertGreater(num_nonunique_conns, 0)
        else:
            self.assertEqual(num_nonunique_conns, 0)

    def _assert_connect_sliced(self, pre, post):
        """Helper function which asserts that connecting with ConnectLayers on the SLI level
        gives the expected number of connections."""
        # Using distance based probability with zero weight to
        # use ConnectLayers to connect on the SLI level.
        p = 1.0 + 0.*nest.spatial.distance
        conn_spec = {'rule': 'pairwise_bernoulli', 'p': p}
        expected_conns = len(pre) * len(post)

        nest.Connect(pre, post, conn_spec)
        conns = nest.GetConnections()
        result = '{} ({}), pre length={}, post length={}'.format(len(conns), expected_conns, len(pre), len(post))
        print(result)
        self.assertEqual(len(conns), expected_conns,
                         'pre length={}, post length={}'.format(len(pre), len(post)))

    def _reset_and_create_sliced(self, positions):
        """Helper function which resets the kernel and creates a layer and
        a variation of sliced instances of that layer."""
        nest.ResetKernel()
        kwargs = ({'positions': positions} if isinstance(positions, nest.spatial.grid) else
                  {'n': 20, 'positions': positions})
        layer = nest.Create('iaf_psc_alpha', **kwargs)
        return {'layer': layer, 'single': layer[10], 'range': layer[8:12], 'step': layer[::2]}

    def test_connect_layers_indegree(self):
        """Connecting layers with fixed_indegree."""
        conn_spec = {'rule': 'fixed_indegree', 'indegree': 2, 'p': 1.}
        self._check_connections(conn_spec, 40)

    def test_connect_layers_outdegree(self):
        """Connecting layers with fixed_outdegree."""
        conn_spec = {'rule': 'fixed_outdegree', 'outdegree': 2, 'p': 1.}
        self._check_connections(conn_spec, 40)

    def test_connect_layers_bernoulli(self):
        """Connecting layers with pairwise_bernoulli."""
        conn_spec = {'rule': 'pairwise_bernoulli', 'p': 1.0, 'use_on_source': False}
        self._check_connections(conn_spec, 400)

    def test_connect_layers_bernoulli_source(self):
        """Connecting layers with pairwise_bernoulli."""
        conn_spec = {'rule': 'pairwise_bernoulli', 'p': 1.0, 'use_on_source': True}
        self._check_connections(conn_spec, 400)

    def test_connect_layers_indegree_mask(self):
        """Connecting layers with fixed_indegree and mask."""
        conn_spec = {
            'rule': 'fixed_indegree',
            'indegree': 1,
            'mask': {
                'rectangular': {
                    'lower_left': [-5., -5.],
                    'upper_right': [0.1, 0.1]
                }
            },
        }
        self._check_connections(conn_spec, 20)

    def test_connect_layers_indegree_kernel(self):
        """Connecting layers with fixed_indegree and kernel."""
        conn_spec = {'rule': 'fixed_indegree', 'indegree': 1, 'p': 0.5}
        self._check_connections(conn_spec, 20)

    def test_connect_layers_indegree_kernel_mask(self):
        """Connecting layers with fixed_indegree, kernel and mask."""
        conn_spec = {
            'rule': 'fixed_indegree',
            'indegree': 1,
            'mask': {
                'rectangular': {
                    'lower_left': [-5., -5.],
                    'upper_right': [0.1, 0.1]
                }
            },
            'p': 0.5
        }
        self._check_connections(conn_spec, 20)

    def test_connect_layers_outdegree_mask(self):
        """Connecting layers with fixed_outdegree and mask"""
        conn_spec = {
            'rule': 'fixed_outdegree',
            'outdegree': 1,
            'mask': {
                'rectangular': {
                    'lower_left': [-5., -5.],
                    'upper_right': [0.1, 0.1]
                }
            }
        }
        self._check_connections(conn_spec, 20)

    def test_connect_layers_outdegree_kernel(self):
        """Connecting layers with fixed_outdegree and kernel"""
        conn_spec = {'rule': 'fixed_outdegree', 'outdegree': 1, 'p': 0.5}
        self._check_connections(conn_spec, 20)

    def test_connect_layers_outdegree_kernel_mask(self):
        """Connecting layers with fixed_outdegree, kernel and mask"""
        conn_spec = {
            'rule': 'fixed_outdegree',
            'outdegree': 1,
            'mask': {
                'rectangular': {
                    'lower_left': [-5., -5.],
                    'upper_right': [0.1, 0.1]
                }
            },
            'p': 0.5
        }
        self._check_connections(conn_spec, 20)

    def test_connect_layers_bernoulli_mask(self):
        """Connecting layers with pairwise_bernoulli and mask"""
        conn_spec = {
            'rule': 'pairwise_bernoulli',
            'p': 1.0,
            'mask': {
                'rectangular': {
                    'lower_left': [-5., -5.],
                    'upper_right': [0.1, 0.1]
                }
            }
        }
        self._check_connections(conn_spec, 108)

    @unittest.skipIf(not HAVE_SCIPY, 'SciPy package is not available')
    def test_connect_layers_bernoulli_kernel_mask(self):
        """Connecting layers with pairwise_bernoulli, kernel and mask"""
        p = 0.5
        conn_spec = {
            'rule': 'pairwise_bernoulli',
            'p': p,
            'mask': {
                'rectangular': {
                    'lower_left': [-5., -5.],
                    'upper_right': [0.1, 0.1]
                }
            }
        }
        self._check_connections_statistical(conn_spec, p, 108)

    @unittest.skipIf(not HAVE_SCIPY, 'SciPy package is not available')
    def test_connect_layers_bernoulli_kernel_mask_source(self):
        """
        Connecting layers with pairwise_bernoulli, kernel and mask on source
        """
        p = 0.5
        conn_spec = {
            'rule': 'pairwise_bernoulli',
            'p': p,
            'mask': {
                'rectangular': {
                    'lower_left': [-5., -5.],
                    'upper_right': [0.1, 0.1]
                }
            },
            'use_on_source': True
        }
        self._check_connections_statistical(conn_spec, p, 108)

    def test_connect_nonlayers_mask(self):
        """Throw when connecting non-layer NodeCollections with mask."""
        neurons = nest.Create('iaf_psc_alpha', 20)
        conn_spec = {
            'rule': 'pairwise_bernoulli',
            'p': 1.0,
            'mask': {
                'rectangular': {
                    'lower_left': [-5., -5.],
                    'upper_right': [0.1, 0.1]
                }
            }
        }
        with self.assertRaises(TypeError):
            nest.Connect(neurons, neurons, conn_spec)

    def test_connect_nonlayers_kernel(self):
        """Throw when connecting non-layer NodeCollections with kernel."""
        neurons = nest.Create('iaf_psc_alpha', 20)
        conn_spec = {
            'rule': 'fixed_outdegree',
            'outdegree': 1,
            'p': 1.0,
        }
        with self.assertRaises(TypeError):
            nest.Connect(neurons, neurons, conn_spec)

    def test_connect_kernel_mask_wrong_rule(self):
        """Throw when connecting with mask or kernel and wrong rule."""
        conn_spec_kernel = {'rule': 'all_to_all', 'p': 0.5}
        conn_spec_mask = {
            'rule': 'all_to_all',
            'mask': {
                'rectangular': {
                    'lower_left': [-5., -5.],
                    'upper_right': [0.1, 0.1]
                }
            }
        }
        for conn_spec in [conn_spec_kernel, conn_spec_mask]:
            with self.assertRaises(nest.kernel.NESTError):
                nest.Connect(self.layer, self.layer, conn_spec)

    def test_connect_oversized_mask(self):
        """Connecting with specified oversized mask possible."""
        free_layer = nest.Create('iaf_psc_alpha', positions=nest.spatial.free(
            [[0., 0.]], edge_wrap=True, extent=[1., 1.]))
        conn_spec = {'rule': 'pairwise_bernoulli', 'p': 1.0, 'mask': {'circular': {'radius': 2.}}}
        with self.assertRaises(nest.kernel.NESTError):
            nest.Connect(free_layer, free_layer, conn_spec)
        self.assertEqual(nest.GetKernelStatus('num_connections'), 0)
        conn_spec['allow_oversized_mask'] = True
        nest.Connect(free_layer, free_layer, conn_spec)
        self.assertEqual(nest.GetKernelStatus('num_connections'), 1)

    def test_connect_layers_weights(self):
        """Connecting layers with specified weights"""
        conn_spec = {
            'rule': 'pairwise_bernoulli',
            'p': 1.0,
        }
        syn_spec = {'weight': nest.random.uniform(min=0.5)}
        nest.Connect(self.layer, self.layer, conn_spec, syn_spec)
        conns = nest.GetConnections()
        conn_weights = np.array(conns.get('weight'))
        self.assertTrue(len(np.unique(conn_weights)) > 1)
        self.assertTrue((conn_weights >= 0.5).all())
        self.assertTrue((conn_weights <= 1.0).all())

    def test_connect_layers_delays(self):
        """Connecting layers with specified delays"""
        conn_spec = {
            'rule': 'pairwise_bernoulli',
            'p': 1.0,
        }
        syn_spec = {'delay': nest.random.uniform(min=0.5)}
        nest.Connect(self.layer, self.layer, conn_spec, syn_spec)
        conns = nest.GetConnections()
        conn_delays = np.array(conns.get('delay'))
        self.assertTrue(len(np.unique(conn_delays)) > 1)
        self.assertTrue((conn_delays >= 0.5).all())
        self.assertTrue((conn_delays <= 1.0).all())

    def test_connect_layers_autapses_possible(self):
        """Connecting layers with autapses possible"""
        self._assert_connect_layers_autapses(True, 20)

    def test_connect_layers_autapses_impossible(self):
        """Connecting layers with autapses impossible"""
        self._assert_connect_layers_autapses(False, 0)

    def test_connect_layers_multapses_possible(self):
        """Connecting layers with multapses possible"""
        self._assert_connect_layers_multapses(True)

    def test_connect_layers_multapses_impossible(self):
        """Connecting layers with multapses impossible"""
        self._assert_connect_layers_multapses(False)

    def test_connect_sliced_grid_layer(self):
        """Connecting with sliced grid layer"""
        positions = nest.spatial.grid([4, 5], extent=[10., 10.])
        for sliced in ['single', 'range', 'step']:
            layers = self._reset_and_create_sliced(positions)
            layer = layers['layer']
            sliced_pre = layers[sliced]
            self._assert_connect_sliced(sliced_pre, layer)
        for sliced in ['single', 'range', 'step']:
            layers = self._reset_and_create_sliced(positions)
            layer = layers['layer']
            sliced_post = layers[sliced]
            self._assert_connect_sliced(layer, sliced_post)

    def test_connect_sliced_free_layer(self):
        """Connecting with sliced free layer"""
        positions = nest.spatial.free(nest.random.uniform(), extent=[10., 10.])
        for sliced in ['single', 'range', 'step']:
            layers = self._reset_and_create_sliced(positions)
            layer = layers['layer']
            sliced_pre = layers[sliced]
            self._assert_connect_sliced(sliced_pre, layer)
        for sliced in ['single', 'range', 'step']:
            layers = self._reset_and_create_sliced(positions)
            layer = layers['layer']
            sliced_post = layers[sliced]
            self._assert_connect_sliced(layer, sliced_post)

    def test_connect_synapse_label(self):
        indegree = 10
        conn_spec = {
            'rule': 'fixed_indegree',
            'indegree': indegree,
            'p': 1.0,
            'mask': {
                'rectangular': {
                    'lower_left': [-5., -5.],
                    'upper_right': [0., 0.]
                }
            }
        }
        syn_label = 123
        syn_spec = {'synapse_model': 'stdp_synapse_lbl', 'synapse_label': syn_label}

        nest.Connect(self.layer, self.layer, conn_spec, syn_spec)
        conns = nest.GetConnections()
        self.assertEqual(conns.get('synapse_label'), [syn_label]*len(self.layer)*indegree)

    def test_connect_receptor_type(self):
        receptor_type = 7
        multisyn_layer = nest.Create(
            'iaf_psc_exp_multisynapse',
            params={'tau_syn': [0.1 + i for i in range(receptor_type)]},
            positions=nest.spatial.grid(self.dim, extent=self.extent))
        indegree = 10
        conn_spec = {
            'rule': 'fixed_indegree',
            'indegree': indegree,
            'p': 1.0,
            'mask': {
                'rectangular': {
                    'lower_left': [-5., -5.],
                    'upper_right': [0., 0.]
                }
            }
        }
        syn_spec = {'receptor_type': receptor_type}

        nest.Connect(multisyn_layer, multisyn_layer, conn_spec, syn_spec)
        conns = nest.GetConnections()
        self.assertEqual(conns.get('receptor'), [receptor_type]*len(multisyn_layer)*indegree)


def suite():
    suite = unittest.makeSuite(ConnectLayersTestCase, 'test')
    return suite


if __name__ == "__main__":
    runner = unittest.TextTestRunner(verbosity=2)
    runner.run(suite())<|MERGE_RESOLUTION|>--- conflicted
+++ resolved
@@ -55,14 +55,6 @@
     def _check_connections_statistical(self, conn_spec, p, num_pairs):
         """Helper function which asserts that the number of connections created are based on a bernoulli distribution.
         The connection function is iterated N times, then the distribution of number of created connections are tested
-<<<<<<< HEAD
-        against a bernoulli distribution using a Kolmogorov-Smirnov test."""
-        self.assertEqual(conn_spec['rule'], 'pairwise_bernoulli')
-        N = 100
-        ks_N = 5
-        p_val_lim = 0.1
-        ks_stat_lim = 0.2
-=======
         against a bernoulli distribution using a Kolmogorov-Smirnov test. This is done ks_N times, to get statistical
         values. The mean of the KS tests is then compared to the limits. If either of the values are below the specified
         limits, the test fails."""
@@ -71,7 +63,6 @@
         ks_N = 5  # Number of KS tests to perform.
         p_val_lim = 0.1  # Limit for the p value of the KS test
         ks_stat_lim = 0.2  # Limit for the KS statistic
->>>>>>> ab128bc6
 
         p_vals = np.zeros(ks_N)
         ks_stats = np.zeros(ks_N)
