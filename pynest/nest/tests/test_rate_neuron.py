--- conflicted
+++ resolved
@@ -130,12 +130,7 @@
         var_rate = np.var(rate)
 
         # expected variance
-<<<<<<< HEAD
-        var_test = self.neuron_params['std']**2 / 2.
-=======
-        var_test = self.neuron_params[
-            'sigma']**2 / 2.
->>>>>>> 2b4bf681
+        var_test = self.neuron_params['sigma']**2 / 2.
 
         # assert
         self.assertTrue(
