--- conflicted
+++ resolved
@@ -421,15 +421,9 @@
     def set(self, params, val=None):
         """
         NB! This is the same implementation as SetStatus
-<<<<<<< HEAD
-
-        Set the parameters of nodes or connections to params.
-
-=======
-        
+
         Set the parameters of nodes or layers to params.
-    
->>>>>>> 5b2b9c9d
+
         If val is given, params has to be the name of an attribute, which is
         set to val on the nodes. val can be a single value or a list of the
         same size as the GIDCollection.
