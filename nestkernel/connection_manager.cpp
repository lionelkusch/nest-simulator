/*
 *  connection_manager.cpp
 *
 *  This file is part of NEST.
 *
 *  Copyright (C) 2004 The NEST Initiative
 *
 *  NEST is free software: you can redistribute it and/or modify
 *  it under the terms of the GNU General Public License as published by
 *  the Free Software Foundation, either version 2 of the License, or
 *  (at your option) any later version.
 *
 *  NEST is distributed in the hope that it will be useful,
 *  but WITHOUT ANY WARRANTY; without even the implied warranty of
 *  MERCHANTABILITY or FITNESS FOR A PARTICULAR PURPOSE.  See the
 *  GNU General Public License for more details.
 *
 *  You should have received a copy of the GNU General Public License
 *  along with NEST.  If not, see <http://www.gnu.org/licenses/>.
 *
 */

#include "connection_manager.h"

// Generated includes:
#include "config.h"

// C++ includes:
#include <cassert>
#include <cmath>
#include <set>
#include <algorithm>
#include <vector>

// Includes from libnestutil:
#include "compose.hpp"
#include "logging.h"

// Includes from nestkernel:
#include "conn_builder.h"
#include "conn_builder_factory.h"
#include "connection_label.h"
#include "connector_base.h"
#include "connector_model.h"
#include "delay_checker.h"
#include "exceptions.h"
#include "kernel_manager.h"
#include "mpi_manager_impl.h"
#include "nest_names.h"
#include "node.h"
#include "nodelist.h"
#include "subnet.h"
#include "target_table_devices_impl.h"
#include "vp_manager_impl.h"

// Includes from sli:
#include "dictutils.h"
#include "sliexceptions.h"
#include "token.h"
#include "tokenutils.h"

nest::ConnectionManager::ConnectionManager()
  : connruledict_( new Dictionary() )
  , connbuilder_factories_()
  , min_delay_( 1 )
  , max_delay_( 1 )
  , keep_source_table_( true )
  , have_connections_changed_( true )
  , sort_connections_by_source_( true )
  , has_primary_connections_( false )
  , secondary_connections_exist_( false )
{
}

nest::ConnectionManager::~ConnectionManager()
{
  // Memory leak on purpose!
  // The ConnectionManager is deleted, when the network is deleted, and
  // this happens only, when main() is finished and we give the allocated memory
  // back to the system anyway. Hence, why bother cleaning up our highly
  // scattered connection infrastructure? They do not have any open files, which
  // need to be closed or similar.
}

void
nest::ConnectionManager::initialize()
{
  const thread num_threads = kernel().vp_manager.get_num_threads();
  connections_5g_.resize( num_threads, NULL );
  secondary_recv_buffer_pos_.resize( num_threads, NULL );

#pragma omp parallel
  {
    const thread tid = kernel().vp_manager.get_thread_id();
    connections_5g_[ tid ] = new std::vector< ConnectorBase* >(
      kernel().model_manager.get_num_synapse_prototypes() );
    secondary_recv_buffer_pos_[ tid ] =
      new std::vector< std::vector< size_t >* >();
  } // of omp parallel

  source_table_.initialize();
  target_table_.initialize();
  target_table_devices_.initialize();

  std::vector< DelayChecker > tmp2( kernel().vp_manager.get_num_threads() );
  delay_checkers_.swap( tmp2 );

  std::vector< std::vector< size_t > > tmp3(
    kernel().vp_manager.get_num_threads(), std::vector< size_t >() );
  num_connections_.swap( tmp3 );

  // The following line is executed by all processes, no need to communicate
  // this change in delays.
  min_delay_ = max_delay_ = 1;
}

void
nest::ConnectionManager::finalize()
{
  source_table_.finalize();
  target_table_.finalize();
  target_table_devices_.finalize();
  delete_connections_5g_();

  delete_secondary_recv_buffer_pos();
}

void
nest::ConnectionManager::delete_secondary_recv_buffer_pos()
{
  for ( std::vector< std::vector< std::vector< size_t >* >* >::iterator it =
          secondary_recv_buffer_pos_.begin();
        it != secondary_recv_buffer_pos_.end();
        ++it )
  {
    for (
      std::vector< std::vector< size_t >* >::iterator iit = ( *it )->begin();
      iit != ( *it )->end();
      ++iit )
    {
      delete *iit;
    }
    delete *it;
  }
}

void
nest::ConnectionManager::set_status( const DictionaryDatum& d )
{
  for ( size_t i = 0; i < delay_checkers_.size(); ++i )
  {
    delay_checkers_[ i ].set_status( d );
  }

  updateValue< bool >( d, names::keep_source_table, keep_source_table_ );
  if ( not keep_source_table_
    and kernel().sp_manager.is_structural_plasticity_enabled() )
  {
    throw KernelException(
      "If structural plasticity is enabled, keep_source_table can not be set "
      "to false." );
  }

  updateValue< bool >(
    d, names::sort_connections_by_source, sort_connections_by_source_ );
  if ( not sort_connections_by_source_
    and kernel().sp_manager.is_structural_plasticity_enabled() )
  {
    throw KernelException(
      "If structural plasticity is enabled, sort_connections_by_source can not "
      "be set to false." );
  }
  //  Need to update the saved values if we have changed the delay bounds.
  if ( d->known( names::min_delay ) or d->known( names::max_delay ) )
  {
    update_delay_extrema_();
  }
}

nest::DelayChecker&
nest::ConnectionManager::get_delay_checker()
{
  return delay_checkers_[ kernel().vp_manager.get_thread_id() ];
}

void
nest::ConnectionManager::get_status( DictionaryDatum& dict )
{
  update_delay_extrema_();
  def< double >(
    dict, names::min_delay, Time( Time::step( min_delay_ ) ).get_ms() );
  def< double >(
    dict, names::max_delay, Time( Time::step( max_delay_ ) ).get_ms() );

  const size_t n = get_num_connections();
  def< long >( dict, names::num_connections, n );
  def< bool >( dict, names::keep_source_table, keep_source_table_ );
  def< bool >(
    dict, names::sort_connections_by_source, sort_connections_by_source_ );
}

DictionaryDatum
nest::ConnectionManager::get_synapse_status( const index source_gid,
  const index target_gid,
  const thread tid,
  const synindex syn_id,
  const index lcid ) const
{
  kernel().model_manager.assert_valid_syn_id( syn_id );

  DictionaryDatum dict( new Dictionary );
  ( *dict )[ names::source ] = source_gid;
  ( *dict )[ names::synapse_model ] = LiteralDatum(
    kernel().model_manager.get_synapse_prototype( syn_id ).get_name() );

  const Node* source = kernel().node_manager.get_node( source_gid, tid );
  const Node* target = kernel().node_manager.get_node( target_gid, tid );

  // synapses from neurons to neurons and from neurons to globally
  // receiving devices
  if ( ( source->has_proxies() and target->has_proxies()
         and ( *connections_5g_[ tid ] )[ syn_id ] != NULL )
    or ( ( source->has_proxies() and not target->has_proxies()
         and not target->local_receiver()
         and ( *connections_5g_[ tid ] )[ syn_id ] != NULL ) ) )
  {
    ( *connections_5g_[ tid ] )[ syn_id ]->get_synapse_status(
      tid, lcid, dict );
  }
  else if ( source->has_proxies() and not target->has_proxies()
    and target->local_receiver() )
  {
    target_table_devices_.get_synapse_status_to_device(
      tid, source_gid, syn_id, dict, lcid );
  }
  else if ( not source->has_proxies() )
  {
    const index ldid = source->get_local_device_id();
    target_table_devices_.get_synapse_status_from_device(
      tid, ldid, syn_id, dict, lcid );
  }
  else
  {
    assert( false );
  }

  return dict;
}

void
nest::ConnectionManager::set_synapse_status( const index source_gid,
  const index target_gid,
  const thread tid,
  const synindex syn_id,
  const index lcid,
  const DictionaryDatum& dict )
{
  kernel().model_manager.assert_valid_syn_id( syn_id );

  const Node* source = kernel().node_manager.get_node( source_gid, tid );
  const Node* target = kernel().node_manager.get_node( target_gid, tid );

  try
  {
    // synapses from neurons to neurons and from neurons to globally
    // receiving devices
    if ( ( source->has_proxies() and target->has_proxies()
           and ( *connections_5g_[ tid ] )[ syn_id ] != NULL )
      or ( ( source->has_proxies() and not target->has_proxies()
           and not target->local_receiver()
           and ( *connections_5g_[ tid ] )[ syn_id ] != NULL ) ) )
    {
<<<<<<< HEAD
      ( *connections_5g_[ tid ] )[ syn_id ]->set_synapse_status(
    lcid, dict, kernel().model_manager.get_synapse_prototype( syn_id, tid ) );
=======
      ( *connections_5g_[ tid ] )[ syn_id ]->set_synapse_status( lcid,
        dict,
        kernel().model_manager.get_synapse_prototype( syn_id, tid ) );
>>>>>>> 5bbb516c
    }
    else if ( source->has_proxies() and not target->has_proxies()
      and target->local_receiver() )
    {
      target_table_devices_.set_synapse_status_to_device( tid,
        source_gid,
        syn_id,
        kernel().model_manager.get_synapse_prototype( syn_id, tid ),
        dict,
        lcid );
    }
    else if ( not source->has_proxies() )
    {
      const index ldid = source->get_local_device_id();
      target_table_devices_.set_synapse_status_from_device( tid,
        ldid,
        syn_id,
        kernel().model_manager.get_synapse_prototype( syn_id, tid ),
        dict,
        lcid );
    }
    else
    {
      assert( false );
    }
  }
  catch ( BadProperty& e )
  {
    throw BadProperty( String::compose(
      "Setting status of '%1' connecting from GID %2 to GID %3 via port %4: %5",
      kernel().model_manager.get_synapse_prototype( syn_id, tid ).get_name(),
      source_gid,
      target_gid,
      lcid,
      e.message() ) );
  }
}

void
nest::ConnectionManager::delete_connections_5g_()
{
  for ( std::vector< std::vector< ConnectorBase* >* >::iterator it =
          connections_5g_.begin();
        it != connections_5g_.end();
        ++it )
  {
    for ( std::vector< ConnectorBase* >::iterator iit = ( *it )->begin();
          iit != ( *it )->end();
          ++iit )
    {
      delete *iit;
    }
    delete *it;
  }
  connections_5g_.clear();
}

const nest::Time
nest::ConnectionManager::get_min_delay_time_() const
{
  Time min_delay = Time::pos_inf();

  std::vector< DelayChecker >::const_iterator it;
  for ( it = delay_checkers_.begin(); it != delay_checkers_.end(); ++it )
  {
    min_delay = std::min( min_delay, it->get_min_delay() );
  }

  return min_delay;
}

const nest::Time
nest::ConnectionManager::get_max_delay_time_() const
{
  Time max_delay = Time::get_resolution();

  std::vector< DelayChecker >::const_iterator it;
  for ( it = delay_checkers_.begin(); it != delay_checkers_.end(); ++it )
  {
    max_delay = std::max( max_delay, it->get_max_delay() );
  }

  return max_delay;
}

bool
nest::ConnectionManager::get_user_set_delay_extrema() const
{
  bool user_set_delay_extrema = false;

  std::vector< DelayChecker >::const_iterator it;
  for ( it = delay_checkers_.begin(); it != delay_checkers_.end(); ++it )
  {
    user_set_delay_extrema |= it->get_user_set_delay_extrema();
  }

  return user_set_delay_extrema;
}

nest::ConnBuilder*
nest::ConnectionManager::get_conn_builder( const std::string& name,
  const GIDCollection& sources,
  const GIDCollection& targets,
  const DictionaryDatum& conn_spec,
  const DictionaryDatum& syn_spec )
{
  const size_t rule_id = connruledict_->lookup( name );
  return connbuilder_factories_.at( rule_id )->create(
    sources, targets, conn_spec, syn_spec );
}

void
nest::ConnectionManager::calibrate( const TimeConverter& tc )
{
  for ( thread tid = 0; tid < kernel().vp_manager.get_num_threads(); ++tid )
  {
    delay_checkers_[ tid ].calibrate( tc );
  }
}

void
nest::ConnectionManager::connect( const GIDCollection& sources,
  const GIDCollection& targets,
  const DictionaryDatum& conn_spec,
  const DictionaryDatum& syn_spec )
{
  have_connections_changed_ = true;

  conn_spec->clear_access_flags();
  syn_spec->clear_access_flags();

  if ( not conn_spec->known( names::rule ) )
  {
    throw BadProperty( "Connectivity spec must contain connectivity rule." );
  }
  const Name rule_name =
    static_cast< const std::string >( ( *conn_spec )[ names::rule ] );

  if ( not connruledict_->known( rule_name ) )
  {
    throw BadProperty(
      String::compose( "Unknown connectivity rule: %1", rule_name ) );
  }

  const long rule_id = ( *connruledict_ )[ rule_name ];

  ConnBuilder* cb = connbuilder_factories_.at( rule_id )->create(
    sources, targets, conn_spec, syn_spec );
  assert( cb != 0 );

  // at this point, all entries in conn_spec and syn_spec have been checked
  ALL_ENTRIES_ACCESSED(
    *conn_spec, "Connect", "Unread dictionary entries in conn_spec: " );
  ALL_ENTRIES_ACCESSED(
    *syn_spec, "Connect", "Unread dictionary entries in syn_spec: " );

  cb->connect();
  delete cb;
}

void
nest::ConnectionManager::update_delay_extrema_()
{
  min_delay_ = get_min_delay_time_().get_steps();
  max_delay_ = get_max_delay_time_().get_steps();

  if ( not get_user_set_delay_extrema() )
  {
    // If no min/max_delay is set explicitly (SetKernelStatus), then the default
    // delay used by the SPBuilders have to be respected for the min/max_delay.
    min_delay_ =
      std::min( min_delay_, kernel().sp_manager.builder_min_delay() );
    max_delay_ =
      std::max( max_delay_, kernel().sp_manager.builder_max_delay() );
  }

  if ( kernel().mpi_manager.get_num_processes() > 1 )
  {
    std::vector< delay > min_delays( kernel().mpi_manager.get_num_processes() );
    min_delays[ kernel().mpi_manager.get_rank() ] = min_delay_;
    kernel().mpi_manager.communicate( min_delays );
    min_delay_ = *std::min_element( min_delays.begin(), min_delays.end() );

    std::vector< delay > max_delays( kernel().mpi_manager.get_num_processes() );
    max_delays[ kernel().mpi_manager.get_rank() ] = max_delay_;
    kernel().mpi_manager.communicate( max_delays );
    max_delay_ = *std::max_element( max_delays.begin(), max_delays.end() );
  }

  if ( min_delay_ == Time::pos_inf().get_steps() )
  {
    min_delay_ = Time::get_resolution().get_steps();
  }
}

// gid node thread syn_id dict delay weight
void
nest::ConnectionManager::connect( const index sgid,
  Node* target,
  thread target_thread,
  const synindex syn_id,
  const DictionaryDatum& params,
  const double delay,
  const double weight )
{
  kernel().model_manager.assert_valid_syn_id( syn_id );

  have_connections_changed_ = true;

  Node* const source = kernel().node_manager.get_node( sgid, target_thread );
  const thread tid = kernel().vp_manager.get_thread_id();

  // normal nodes and devices with proxies -> normal nodes and devices with
  // proxies
  if ( source->has_proxies() and target->has_proxies() )
  {
    connect_(
      *source, *target, sgid, target_thread, syn_id, params, delay, weight );
  }
  // normal nodes and devices with proxies -> normal devices
  else if ( source->has_proxies() and not target->has_proxies()
    and target->local_receiver() )
  {
    // Connections to nodes with one node per process (MUSIC proxies
    // or similar devices) have to be established by the thread of the
    // target if the source is on the local process even though the
    // source may be a proxy on target_thread.
    if ( target->one_node_per_process() and not source->is_proxy() )
    {
      connect_to_device_(
<<<<<<< HEAD
    *source, *target, sgid, target_thread, syn_id, params, delay, weight );
=======
        *source, *target, sgid, target_thread, syn_id, params, delay, weight );
>>>>>>> 5bbb516c
      return;
    }

    // make sure source is on this MPI rank and on this thread
    if ( source->is_proxy()
      or ( not source->is_proxy() and source->get_thread() != tid ) )
    {
      return;
    }

    connect_to_device_(
      *source, *target, sgid, target_thread, syn_id, params, delay, weight );
  }
  // normal devices -> normal nodes and devices with proxies
  else if ( not source->has_proxies() and target->has_proxies() )
  {
    connect_from_device_(
      *source, *target, target_thread, syn_id, params, delay, weight );
  }
  // normal devices -> normal devices
  else if ( not source->has_proxies() and not target->has_proxies() )
  {
    // create connection only on suggested thread of target
    const thread tid = kernel().vp_manager.get_thread_id();
    const thread suggested_thread = kernel().vp_manager.vp_to_thread(
      kernel().vp_manager.suggest_vp_for_gid( target->get_gid() ) );
    if ( suggested_thread == tid )
    {
      connect_from_device_(
        *source, *target, suggested_thread, syn_id, params, delay, weight );
    }
  }
  // globally receiving devices, e.g. volume transmitter
  else if ( not target->has_proxies() and not target->local_receiver() )
  {
    // we do not allow to connect a device to a global receiver at the moment
    if ( not source->has_proxies() )
    {
      return;
    }
    target = kernel().node_manager.get_node( target->get_gid(), tid );
    connect_( *source, *target, sgid, tid, syn_id, params, delay, weight );
  }
  else
  {
    assert( false );
  }
}

// gid gid dict
bool
nest::ConnectionManager::connect( const index sgid,
  const index tgid,
  const DictionaryDatum& params,
  const synindex syn_id )
{
  kernel().model_manager.assert_valid_syn_id( syn_id );

  have_connections_changed_ = true;

  const thread tid = kernel().vp_manager.get_thread_id();

  if ( not kernel().node_manager.is_local_gid( tgid ) )
  {
    return false;
  }

  Node* target = kernel().node_manager.get_node( tgid, tid );
  const thread target_thread = target->get_thread();
  Node* source = kernel().node_manager.get_node( sgid, target_thread );

  // normal nodes and devices with proxies -> normal nodes and devices with
  // proxies
  if ( source->has_proxies() and target->has_proxies() )
  {
    connect_( *source, *target, sgid, target_thread, syn_id, params );
  }
  // normal nodes and devices with proxies -> normal devices
  else if ( source->has_proxies() and not target->has_proxies()
    and target->local_receiver() )
  {
    // Connections to nodes with one node per process (MUSIC proxies
    // or similar devices) have to be established by the thread of the
    // target if the source is on the local process even though the
    // source may be a proxy on target_thread.
    if ( target->one_node_per_process() and not source->is_proxy() )
    {
      connect_to_device_(
<<<<<<< HEAD
    *source, *target, sgid, target_thread, syn_id, params );
=======
        *source, *target, sgid, target_thread, syn_id, params );
>>>>>>> 5bbb516c
      return true;
    }

    // make sure source is on this MPI rank
    if ( source->is_proxy()
      or ( not source->is_proxy() and source->get_thread() != tid ) )
    {
      return false;
    }

    connect_to_device_( *source, *target, sgid, target_thread, syn_id, params );
  }
  // normal devices -> normal nodes and devices with proxies
  else if ( not source->has_proxies() and target->has_proxies() )
  {
    connect_from_device_( *source, *target, target_thread, syn_id, params );
  }
  // normal devices -> normal devices
  else if ( not source->has_proxies() and not target->has_proxies() )
  {
    // create connection only on suggested thread of target
    const thread suggested_thread = kernel().vp_manager.vp_to_thread(
      kernel().vp_manager.suggest_vp_for_gid( target->get_gid() ) );
    if ( suggested_thread == tid )
    {
      connect_from_device_(
        *source, *target, suggested_thread, syn_id, params );
    }
  }
  // globally receiving devices, e.g. volume transmitter
  else if ( not target->has_proxies() and not target->local_receiver() )
  {
    // we do not allow to connect a device to a global receiver at the moment
    if ( not source->has_proxies() )
    {
      return false;
    }
    target = kernel().node_manager.get_node( tgid, tid );
    connect_( *source, *target, sgid, tid, syn_id, params );
  }
  else
  {
    assert( false );
  }

  // We did not exit prematurely due to proxies, so we have connected.
  return true;
}

void
nest::ConnectionManager::connect_( Node& s,
  Node& r,
  const index s_gid,
  const thread tid,
  const synindex syn_id,
  const DictionaryDatum& params,
  const double delay,
  const double weight )
{
  const bool is_primary =
    kernel().model_manager.get_synapse_prototype( syn_id, tid ).is_primary();

  kernel()
    .model_manager.get_synapse_prototype( syn_id, tid )
    .add_connection_5g(
      s, r, connections_5g_[ tid ], syn_id, params, delay, weight );
  source_table_.add_source( tid, syn_id, s_gid, is_primary );

  increase_connection_count( tid, syn_id );

  if ( is_primary )
  {
    has_primary_connections_ = true;
  }
  else
  {
    secondary_connections_exist_ = true;
  }
}

void
nest::ConnectionManager::connect_to_device_( Node& s,
  Node& r,
  const index s_gid,
  const thread tid,
  const synindex syn_id,
  const DictionaryDatum& params,
  const double delay,
  const double weight )
{
  // create entries in connection structure for connections to devices
  target_table_devices_.add_connection_to_device(
    s, r, s_gid, tid, syn_id, params, delay, weight );

  increase_connection_count( tid, syn_id );
}

void
nest::ConnectionManager::connect_from_device_( Node& s,
  Node& r,
  const thread tid,
  const synindex syn_id,
  const DictionaryDatum& params,
  const double delay,
  const double weight )
{
  // create entries in connections vector of devices
  target_table_devices_.add_connection_from_device(
    s, r, tid, syn_id, params, delay, weight );
  increase_connection_count( tid, syn_id );
}

void
nest::ConnectionManager::increase_connection_count( const thread tid,
  const synindex syn_id )
{
  if ( num_connections_[ tid ].size() <= syn_id )
  {
    num_connections_[ tid ].resize( syn_id + 1 );
  }
  ++num_connections_[ tid ][ syn_id ];
}

nest::index
nest::ConnectionManager::find_connection_sorted( const thread tid,
  const synindex syn_id,
  const index sgid,
  const index tgid )
{
  // lcid will hold the position of the /first/ connection from node
  // sgid to any local node or be invalid
  index lcid = source_table_.find_first_source( tid, syn_id, sgid );
  if ( lcid == invalid_index )
  {
    return invalid_index;
  }

  // lcid will hold the position of the /first/ connection from node
  // sgid to node tgid or be invalid
  lcid = ( *( *connections_5g_[ tid ] )[ syn_id ] )
           .find_first_target( tid, lcid, tgid );
  if ( lcid != invalid_index )
  {
    return lcid;
  }

  return invalid_index;
}

nest::index
nest::ConnectionManager::find_connection_unsorted( const thread tid,
  const synindex syn_id,
  const index sgid,
  const index tgid )
{
  std::vector< index > matching_lcids;

  source_table_.find_all_sources_unsorted( tid, sgid, syn_id, matching_lcids );
  if ( matching_lcids.size() > 0 )
  {
    const index lcid = ( *( *connections_5g_[ tid ] )[ syn_id ] )
                         .find_matching_target( tid, matching_lcids, tgid );
    if ( lcid != invalid_index )
    {
      return lcid;
    }
  }

  return invalid_index;
}

void
nest::ConnectionManager::disconnect_5g( const thread tid,
  const synindex syn_id,
  const index sgid,
  const index tgid )
{
  have_connections_changed_ = true;

  assert( syn_id != invalid_synindex );

  index lcid = find_connection_sorted( tid, syn_id, sgid, tgid );
  if ( lcid == invalid_index )
  {
    lcid = find_connection_unsorted( tid, syn_id, sgid, tgid );
  }

  if ( lcid == invalid_index ) // this function should only be called
                               // with a valid connection
  {
    throw InexistentConnection();
  }

  ( *( *connections_5g_[ tid ] )[ syn_id ] ).disable_connection( lcid );
  source_table_.disable_connection( tid, syn_id, lcid );

  --num_connections_[ tid ][ syn_id ];
}

void
nest::ConnectionManager::data_connect_single( const index source_id,
  DictionaryDatum params,
  const index syn_id )
{
  // We extract the parameters from the dictionary explicitly since getValue()
  // for DoubleVectorDatum
  // copies the data into an array, from which the data must then be copied once
  // more.
  Dictionary::iterator di_s, di_t;

  // To save time, we first create the parameter dictionary for connect(), then
  // we copy
  // all keys from the original dictionary into the parameter dictionary.
  // We can the later use iterators to change the values inside the parameter
  // dictionary,
  // rather than using the lookup operator.
  // We also do the parameter checking here so that we can later use unsafe
  // operations.
  for ( di_s = ( *params ).begin(); di_s != ( *params ).end(); ++di_s )
  {
    DoubleVectorDatum const* tmp =
      dynamic_cast< DoubleVectorDatum* >( di_s->second.datum() );
    IntVectorDatum const* tmpint =
      dynamic_cast< IntVectorDatum* >( di_s->second.datum() );
    ArrayDatum* ad = dynamic_cast< ArrayDatum* >( di_s->second.datum() );
    if ( tmp == 0 )
    {

      std::string msg = String::compose(
        "Parameter '%1' must be a DoubleVectorArray or numpy.array. ",
        di_s->first.toString() );
      LOG( M_DEBUG, "DataConnect", msg );
      LOG( M_DEBUG, "DataConnect", "Trying to convert, but this takes time." );

      if ( tmpint )
      {
        std::vector< double >* data =
          new std::vector< double >( ( *tmpint )->begin(), ( *tmpint )->end() );
        DoubleVectorDatum* dvd = new DoubleVectorDatum( data );
        di_s->second = dvd;
      }
      else if ( ad )
      {
        std::vector< double >* data = new std::vector< double >;
        ad->toVector( *data );
        DoubleVectorDatum* dvd = new DoubleVectorDatum( data );
        di_s->second = dvd;
      }
      else
      {
        throw TypeMismatch( DoubleVectorDatum().gettypename().toString()
            + " or " + ArrayDatum().gettypename().toString(),
          di_s->second.datum()->gettypename().toString() );
      }
    }
  }

  const Token target_t = params->lookup2( names::target );
  DoubleVectorDatum const* ptarget_ids =
    static_cast< DoubleVectorDatum* >( target_t.datum() );
  const std::vector< double >& target_ids( **ptarget_ids );

  // Only to check consistent
  const Token weight_t = params->lookup2( names::weight );
  DoubleVectorDatum const* pweights =
    static_cast< DoubleVectorDatum* >( weight_t.datum() );

  const Token delay_t = params->lookup2( names::delay );
  DoubleVectorDatum const* pdelays =
    static_cast< DoubleVectorDatum* >( delay_t.datum() );


  bool complete_wd_lists = ( ( *ptarget_ids )->size() == ( *pweights )->size()
    and ( *pweights )->size() == ( *pdelays )->size() );
  // check if we have consistent lists for weights and delays
  if ( not complete_wd_lists )
  {
    LOG( M_ERROR,
      "DataConnect",
      "All lists in the parameter dictionary must be of equal size." );
    throw DimensionMismatch();
  }

  Node* source = kernel().node_manager.get_node( source_id );

  Subnet* source_comp = dynamic_cast< Subnet* >( source );
  if ( source_comp != 0 )
  {
    LOG( M_INFO, "DataConnect", "Source ID is a subnet; I will iterate it." );

    // collect all leaves in source subnet, then data-connect each leaf
    LocalLeafList local_sources( *source_comp );
    std::vector< MPIManager::NodeAddressingData > global_sources;
    kernel().mpi_manager.communicate( local_sources, global_sources );
    for ( std::vector< MPIManager::NodeAddressingData >::iterator src =
            global_sources.begin();
          src != global_sources.end();
          ++src )
    {
      data_connect_single( src->get_gid(), params, syn_id );
    }

    return;
  }

#pragma omp parallel private( di_s )
  {
    thread tid = kernel().vp_manager.get_thread_id();
    DictionaryDatum par_i( new Dictionary() );

    size_t n_targets = target_ids.size();
    for ( index i = 0; i < n_targets; ++i )
    {
      Node* target = 0;
      try
      {
        target = kernel().node_manager.get_node( target_ids[ i ], tid );
      }
      catch ( UnknownNode& e )
      {
        std::string msg = String::compose(
          "Target with ID %1 does not exist. "
          "The connection will be ignored.",
          target_ids[ i ] );
        if ( not e.message().empty() )
        {
          msg += "\nDetails: " + e.message();
        }
        LOG( M_WARNING, "DataConnect", msg.c_str() );
        continue;
      }

      if ( target->get_thread() != tid )
      {
        continue;
      }

      // here we fill a parameter dictionary with the values of the current loop
      // index.
      for ( di_s = ( *params ).begin(); di_s != ( *params ).end(); ++di_s )
      {
        DoubleVectorDatum const* tmp =
          static_cast< DoubleVectorDatum* >( di_s->second.datum() );
        const std::vector< double >& tmpvec = **tmp;
        par_i->insert( di_s->first, Token( new DoubleDatum( tmpvec[ i ] ) ) );
      }

      try
      {
        connect( source_id, target_ids[ i ], par_i, syn_id );
      }
      catch ( UnexpectedEvent& e )
      {
        std::string msg = String::compose(
          "Target with ID %1 does not support the connection. "
          "The connection will be ignored.",
          target_ids[ i ] );
        if ( not e.message().empty() )
        {
          msg += "\nDetails: " + e.message();
        }
        LOG( M_WARNING, "DataConnect", msg.c_str() );
        continue;
      }
      catch ( IllegalConnection& e )
      {
        std::string msg = String::compose(
          "Target with ID %1 does not support the connection. "
          "The connection will be ignored.",
          target_ids[ i ] );
        if ( not e.message().empty() )
        {
          msg += "\nDetails: " + e.message();
        }
        LOG( M_WARNING, "DataConnect", msg.c_str() );
        continue;
      }
      catch ( UnknownReceptorType& e )
      {
        std::string msg = String::compose(
          "In Connection from global source ID %1 to target ID %2: "
          "Target does not support requested receptor type. "
          "The connection will be ignored",
          source_id,
          target_ids[ i ] );
        if ( not e.message().empty() )
        {
          msg += "\nDetails: " + e.message();
        }
        LOG( M_WARNING, "DataConnect", msg.c_str() );
        continue;
      }
    }
  }
}

bool
nest::ConnectionManager::data_connect_connectome( const ArrayDatum& connectome )
{
  for ( Token* ct = connectome.begin(); ct != connectome.end(); ++ct )
  {
    DictionaryDatum cd = getValue< DictionaryDatum >( *ct );
    index target_gid = static_cast< size_t >( ( *cd )[ names::target ] );
    Node* target_node = kernel().node_manager.get_node( target_gid );
    size_t thr = target_node->get_thread();

    size_t syn_id = 0;
    index source_gid = ( *cd )[ names::source ];

    Token synmodel = cd->lookup( names::synapse_model );
    if ( not synmodel.empty() )
    {
      std::string synmodel_name = getValue< std::string >( synmodel );
      synmodel =
        kernel().model_manager.get_synapsedict()->lookup( synmodel_name );
      if ( not synmodel.empty() )
      {
        syn_id = static_cast< size_t >( synmodel );
      }
      else
      {
        throw UnknownModelName( synmodel_name );
      }
    }
    Node* source_node = kernel().node_manager.get_node( source_gid );
    connect_( *source_node, *target_node, source_gid, thr, syn_id, cd );
  }
  return true;
}


void
nest::ConnectionManager::trigger_update_weight( const long vt_id,
  const std::vector< spikecounter >& dopa_spikes,
  const double t_trig )
{
  const thread tid = kernel().vp_manager.get_thread_id();

  for ( std::vector< ConnectorBase* >::iterator it =
          ( *connections_5g_[ tid ] ).begin();
        it != ( *connections_5g_[ tid ] ).end();
        ++it )
  {
    if ( *it != NULL )
    {
      ( *it )->trigger_update_weight( vt_id,
        tid,
        dopa_spikes,
        t_trig,
        kernel().model_manager.get_synapse_prototypes( tid ) );
    }
  }
}

size_t
nest::ConnectionManager::get_num_target_data( const thread tid ) const
{
  size_t num_connections = 0;
  for ( synindex syn_id = 0; syn_id < ( *connections_5g_[ tid ] ).size();
        ++syn_id )
  {
    if ( ( *connections_5g_[ tid ] )[ syn_id ] != NULL )
    {
      num_connections += source_table_.num_unique_sources( tid, syn_id );
    }
  }
  return num_connections;
}

size_t
nest::ConnectionManager::get_num_connections() const
{
  size_t num_connections = 0;
  for ( index t = 0; t < num_connections_.size(); ++t )
  {
    for ( index s = 0; s < num_connections_[ t ].size(); ++s )
    {
      num_connections += num_connections_[ t ][ s ];
    }
  }

  return num_connections;
}

size_t
nest::ConnectionManager::get_num_connections( const synindex syn_id ) const
{
  size_t num_connections = 0;
  for ( index t = 0; t < num_connections_.size(); ++t )
  {
    if ( num_connections_[ t ].size() > syn_id )
    {
      num_connections += num_connections_[ t ][ syn_id ];
    }
  }

  return num_connections;
}

ArrayDatum
nest::ConnectionManager::get_connections( const DictionaryDatum& params ) const
{
  std::deque< ConnectionID > connectome;

  const Token& source_t = params->lookup( names::source );
  const Token& target_t = params->lookup( names::target );
  const Token& syn_model_t = params->lookup( names::synapse_model );
  const TokenArray* source_a = 0;
  const TokenArray* target_a = 0;
  long synapse_label = UNLABELED_CONNECTION;
  updateValue< long >( params, names::synapse_label, synapse_label );

  if ( not source_t.empty() )
  {
    source_a = dynamic_cast< TokenArray const* >( source_t.datum() );
  }
  if ( not target_t.empty() )
  {
    target_a = dynamic_cast< TokenArray const* >( target_t.datum() );
  }

  size_t syn_id = 0;

  // First we check, whether a synapse model is given.
  // If not, we will iterate all.
  if ( not syn_model_t.empty() )
  {
    Name synmodel_name = getValue< Name >( syn_model_t );
    const Token synmodel =
      kernel().model_manager.get_synapsedict()->lookup( synmodel_name );
    if ( not synmodel.empty() )
    {
      syn_id = static_cast< size_t >( synmodel );
    }
    else
    {
      throw UnknownModelName( synmodel_name.toString() );
    }
    get_connections( connectome, source_a, target_a, syn_id, synapse_label );
  }
  else
  {
    for ( syn_id = 0;
          syn_id < kernel().model_manager.get_num_synapse_prototypes();
          ++syn_id )
    {
      get_connections( connectome, source_a, target_a, syn_id, synapse_label );
    }
  }

  ArrayDatum result;
  result.reserve( connectome.size() );

  while ( not connectome.empty() )
  {
    result.push_back( ConnectionDatum( connectome.front() ) );
    connectome.pop_front();
  }

  return result;
}

// Helper method, that removes ConnectionIDs from input deque and
// appends them to output deque.
static inline std::deque< nest::ConnectionID >&
extend_connectome( std::deque< nest::ConnectionID >& out,
  std::deque< nest::ConnectionID >& in )
{
  while ( not in.empty() )
  {
    out.push_back( in.front() );
    in.pop_front();
  }

  return out;
}

void
nest::ConnectionManager::get_connections(
  std::deque< ConnectionID >& connectome,
  TokenArray const* source,
  TokenArray const* target,
  synindex syn_id,
  long synapse_label ) const
{
  if ( is_source_table_cleared() )
  {
    throw KernelException(
      "Invalid attempt to access connection information: source table was "
      "cleared." );
  }

  const size_t num_connections = get_num_connections( syn_id );

  if ( num_connections == 0 )
  {
    return;
  }

  if ( source == 0 and target == 0 )
  {
#pragma omp parallel
    {
      thread tid = kernel().vp_manager.get_thread_id();

      std::deque< ConnectionID > conns_in_thread;

      ConnectorBase* connections = ( *connections_5g_[ tid ] )[ syn_id ];
      if ( connections != NULL )
      {
        // passing target_gid = 0 ignores target_gid while getting connections
        const size_t num_connections_in_thread = connections->size();
        for ( index lcid = 0; lcid < num_connections_in_thread; ++lcid )
        {
          const index source_gid = source_table_.get_gid( tid, syn_id, lcid );
          connections->get_connection(
            source_gid, 0, tid, syn_id, lcid, synapse_label, conns_in_thread );
        }
      }

      target_table_devices_.get_connections(
        0, 0, tid, syn_id, synapse_label, conns_in_thread );

      if ( conns_in_thread.size() > 0 )
      {
#pragma omp critical( get_connections )
        {
          extend_connectome( connectome, conns_in_thread );
        }
      }
    } // of omp parallel
    return;
  } // if
  else if ( source == 0 and target != 0 )
  {
#pragma omp parallel
    {
      thread tid = kernel().vp_manager.get_thread_id();

      std::deque< ConnectionID > conns_in_thread;

      ConnectorBase* connections = ( *connections_5g_[ tid ] )[ syn_id ];
      if ( connections != NULL )
      {
        for ( size_t t_id = 0; t_id < target->size(); ++t_id )
        {
          const index target_gid = target->get( t_id );

          std::vector< index > source_lcids;
          connections->get_source_lcids( tid, target_gid, source_lcids );

          for ( size_t i = 0; i < source_lcids.size(); ++i )
          {
            conns_in_thread.push_back( ConnectionDatum( ConnectionID(
              source_table_.get_gid( tid, syn_id, source_lcids[ i ] ),
              target_gid,
              tid,
              syn_id,
              source_lcids[ i ] ) ) );
          }
        }
      }

      for ( size_t t_id = 0; t_id < target->size(); ++t_id )
      {
        const index target_gid = target->get( t_id );
        target_table_devices_.get_connections(
          0, target_gid, tid, syn_id, synapse_label, conns_in_thread );
      }

      if ( conns_in_thread.size() > 0 )
      {
#pragma omp critical( get_connections )
        {
          extend_connectome( connectome, conns_in_thread );
        }
      }
    } // of omp parallel
    return;
  } // else if
  else if ( source != 0 )
  {
#pragma omp parallel
    {
      thread tid = kernel().vp_manager.get_thread_id();

      std::deque< ConnectionID > conns_in_thread;

      std::vector< index > sources;
      source->toVector( sources );
      std::sort( sources.begin(), sources.end() );

      const ConnectorBase* connections = ( *connections_5g_[ tid ] )[ syn_id ];
      if ( connections != NULL )
      {
        const size_t num_connections_in_thread = connections->size();
        for ( index lcid = 0; lcid < num_connections_in_thread; ++lcid )
        {
          const index source_gid = source_table_.get_gid( tid, syn_id, lcid );
          if ( std::binary_search(
                 sources.begin(), sources.end(), source_gid ) )
          {
            if ( target == 0 )
            {
              // passing target_gid = 0 ignores target_gid while getting
              // connections
              connections->get_connection( source_gid,
                0,
                tid,
                syn_id,
                lcid,
                synapse_label,
                conns_in_thread );
            }
            else
            {
              for ( size_t t_id = 0; t_id < target->size(); ++t_id )
              {
                const index target_gid = target->get( t_id );
                connections->get_connection( source_gid,
                  target_gid,
                  tid,
                  syn_id,
                  lcid,
                  synapse_label,
                  conns_in_thread );
              }
            }
          }
        }
      }

      for ( size_t s_id = 0; s_id < source->size(); ++s_id )
      {
        const index source_gid = source->get( s_id );
        if ( target == 0 )
        {
          target_table_devices_.get_connections(
            source_gid, 0, tid, syn_id, synapse_label, conns_in_thread );
        }
        else
        {
          for ( size_t t_id = 0; t_id < target->size(); ++t_id )
          {
            const index target_gid = target->get( t_id );
            target_table_devices_.get_connections( source_gid,
              target_gid,
              tid,
              syn_id,
              synapse_label,
              conns_in_thread );
          }
        }
      }

      if ( conns_in_thread.size() > 0 )
      {
#pragma omp critical( get_connections )
        {
          extend_connectome( connectome, conns_in_thread );
        }
      }
    } // of omp parallel
    return;
  } // else if
}

void
nest::ConnectionManager::get_source_gids_( const thread tid,
  const synindex syn_id,
  const index tgid,
  std::vector< index >& sources )
{
  std::vector< index > source_lcids;
  if ( ( *connections_5g_[ tid ] )[ syn_id ] != NULL )
  {
    ( *( *connections_5g_[ tid ] )[ syn_id ] )
      .get_source_lcids( tid, tgid, source_lcids );
    source_table_.get_source_gids( tid, syn_id, source_lcids, sources );
  }
}

void
nest::ConnectionManager::get_sources( const std::vector< index >& targets,
  const index syn_id,
  std::vector< std::vector< index > >& sources )
{
  sources.resize( targets.size() );
  for ( std::vector< std::vector< index > >::iterator i = sources.begin();
        i != sources.end();
        ++i )
  {
    ( *i ).clear();
  }

  for ( thread tid = 0; tid < kernel().vp_manager.get_num_threads(); ++tid )
  {
    for ( size_t i = 0; i < targets.size(); ++i )
    {
      get_source_gids_( tid, syn_id, targets[ i ], sources[ i ] );
    }
  }
}

void
nest::ConnectionManager::get_targets( const std::vector< index >& sources,
  const index syn_id,
  const std::string& post_synaptic_element,
  std::vector< std::vector< index > >& targets )
{
  targets.resize( sources.size() );
  for ( std::vector< std::vector< index > >::iterator i = targets.begin();
        i != targets.end();
        ++i )
  {
    ( *i ).clear();
  }

  for ( thread tid = 0; tid < kernel().vp_manager.get_num_threads(); ++tid )
  {
    for ( size_t i = 0; i < sources.size(); ++i )
    {
      // find targets in sorted part of connections
      const index start_lcid =
        source_table_.find_first_source( tid, syn_id, sources[ i ] );
      if ( start_lcid != invalid_index )
      {
        ( *( *connections_5g_[ tid ] )[ syn_id ] )
          .get_target_gids(
            tid, start_lcid, post_synaptic_element, targets[ i ] );
      }

      // find targets in unsorted part of connections
      std::vector< index > matching_lcids;
      source_table_.find_all_sources_unsorted(
        tid, sources[ i ], syn_id, matching_lcids );

      // unsorted part should always be empty
      assert( matching_lcids.size() == 0 );
    }
  }
}

void
nest::ConnectionManager::sort_connections( const thread tid )
{
  assert( not source_table_.is_cleared() );
  if ( sort_connections_by_source_ )
  {
    for ( synindex syn_id = 0; syn_id < ( *connections_5g_[ tid ] ).size();
          ++syn_id )
    {
      if ( ( *connections_5g_[ tid ] )[ syn_id ] != NULL )
      {
        ( *( *connections_5g_[ tid ] )[ syn_id ] )
          .sort_connections(
            *source_table_.get_thread_local_sources( tid )[ syn_id ] );
      }
    }
    remove_disabled_connections( tid );
    source_table_.update_last_sorted_source( tid );
  }
}

void
nest::ConnectionManager::reserve_connections( const thread tid,
  const synindex syn_id,
  const size_t count )
{
  kernel()
    .model_manager.get_synapse_prototype( syn_id, tid )
    .reserve_connections( connections_5g_[ tid ], syn_id, count );

  source_table_.reserve( tid, syn_id, count );
}

void
nest::ConnectionManager::compute_target_data_buffer_size()
{
  // determine number of target data on this rank; since each thread
  // has its own datastructures, we need to count connections on every
  // thread separately to compute the total number of sources
  size_t num_target_data = 0;
  for ( thread tid = 0; tid < kernel().vp_manager.get_num_threads(); ++tid )
  {
    num_target_data += get_num_target_data( tid );
  }

  // determine maximum number of target data across all ranks, because
  // all ranks need identically sized buffers
  std::vector< long > global_num_target_data(
    kernel().mpi_manager.get_num_processes() );
  global_num_target_data[ kernel().mpi_manager.get_rank() ] = num_target_data;
  kernel().mpi_manager.communicate( global_num_target_data );
  const size_t max_num_target_data =
    *std::max_element(
      global_num_target_data.begin(), global_num_target_data.end() );

  // MPI buffers should have at least two entries per process
  const size_t min_num_target_data =
    2 * kernel().mpi_manager.get_num_processes();

  // adjust target data buffers accordingly
  if ( min_num_target_data < max_num_target_data )
  {
    kernel().mpi_manager.set_buffer_size_target_data( max_num_target_data );
  }
  else
  {
    kernel().mpi_manager.set_buffer_size_target_data( min_num_target_data );
  }
}

void
nest::ConnectionManager::compute_compressed_secondary_recv_buffer_positions(
  const thread tid )
{
#pragma omp single
  {
    buffer_pos_of_source_gid_syn_id_.clear();
  }

  source_table_.compute_buffer_pos_for_unique_secondary_sources(
    tid, buffer_pos_of_source_gid_syn_id_ );
  secondary_recv_buffer_pos_[ tid ]->resize(
    connections_5g_[ tid ]->size(), NULL );

  const size_t chunk_size_secondary_events_in_int =
    kernel().mpi_manager.get_chunk_size_secondary_events_in_int();

  const synindex syn_id_end = connections_5g_[ tid ]->size();
  for ( synindex syn_id = 0; syn_id < syn_id_end; ++syn_id )
  {
    std::vector< size_t >*& positions =
      ( *secondary_recv_buffer_pos_[ tid ] )[ syn_id ];

    if ( ( *connections_5g_[ tid ] )[ syn_id ] != NULL )
    {
      if ( not kernel()
                 .model_manager.get_synapse_prototype( syn_id, tid )
                 .is_primary() )
      {
        positions = new std::vector< size_t >();
        const size_t lcid_end = get_num_connections_( tid, syn_id );
        ( *positions ).resize( lcid_end, 0 );

        // compute and store buffer position, this connection should
        // read secondary events from
        for ( size_t lcid = 0; lcid < lcid_end; ++lcid )
        {
          const index source_gid = source_table_.get_gid( tid, syn_id, lcid );
          const thread source_rank =
            kernel().mpi_manager.get_process_id_of_gid( source_gid );
          ( *positions )[ lcid ] =
            buffer_pos_of_source_gid_syn_id_
              [ source_table_.pack_source_gid_and_syn_id( source_gid, syn_id ) ]
            + chunk_size_secondary_events_in_int * source_rank;
        }
      }
    }
  }
}

// TODO@5gNOW: pass recv_buffer as const reference -> Jakob
bool
nest::ConnectionManager::deliver_secondary_events( const thread tid,
  const bool called_from_wfr_update,
  std::vector< unsigned int >& recv_buffer )
{
  const std::vector< ConnectorModel* >& cm =
    kernel().model_manager.get_synapse_prototypes( tid );
  const Time stamp =
    kernel().simulation_manager.get_slice_origin() + Time::step( 1 );
  const std::vector< std::vector< size_t >* >& positions_tid =
    ( *secondary_recv_buffer_pos_[ tid ] );
  const synindex syn_id_end = positions_tid.size();
  for ( synindex syn_id = 0; syn_id < syn_id_end; ++syn_id )
  {
    if ( not called_from_wfr_update
      or ( called_from_wfr_update
           and kernel()
                 .model_manager.get_synapse_prototypes( tid )[ syn_id ]
                 ->supports_wfr() ) )
    {
      if ( positions_tid[ syn_id ] != NULL )
      {
        SecondaryEvent& prototype =
          kernel().model_manager.get_secondary_event_prototype( syn_id, tid );

        index lcid = 0;
        const size_t lcid_end = ( *positions_tid[ syn_id ] ).size();
        while ( lcid < lcid_end )
        {
          std::vector< unsigned int >::iterator readpos =
            recv_buffer.begin() + ( *positions_tid[ syn_id ] )[ lcid ];
          prototype << readpos;
          prototype.set_stamp( stamp );

          // send delivers event to all targets with the same source
          // and returns to how many targets this event was delivered
          lcid += ( *( *connections_5g_[ tid ] )[ syn_id ] )
                    .send( tid, syn_id, lcid, cm, prototype );
        }
      }
    }
  }

  // read waveform relaxation done marker from last position in every
  // chunk
  bool done = true;
  const size_t chunk_size_in_int =
    kernel().mpi_manager.get_chunk_size_secondary_events_in_int();
  for ( thread rank = 0; rank < kernel().mpi_manager.get_num_processes();
        ++rank )
  {
    done = done and recv_buffer[ ( rank + 1 ) * chunk_size_in_int - 1 ];
  }
  return done;
}

void
nest::ConnectionManager::compress_secondary_send_buffer_pos( const thread tid )
{
  target_table_.compress_secondary_send_buffer_pos( tid );
}

void
nest::ConnectionManager::remove_disabled_connections( const thread tid )
{
  std::vector< ConnectorBase* >& connectors = *connections_5g_[ tid ];

  for ( synindex syn_id = 0; syn_id < connectors.size(); ++syn_id )
  {
    if ( connectors[ syn_id ] == NULL )
    {
      continue;
    }
    const index first_disabled_index =
      source_table_.remove_disabled_sources( tid, syn_id );
    if ( first_disabled_index != invalid_index )
    {
      ( *connectors[ syn_id ] )
        .remove_disabled_connections( first_disabled_index );
    }
  }
}

void
nest::ConnectionManager::print_connections( const thread tid ) const
{
  const std::vector< ConnectorBase* >& connectors = *connections_5g_[ tid ];

  for ( synindex syn_id = 0; syn_id < connectors.size(); ++syn_id )
  {
    if ( connectors[ syn_id ] != NULL )
    {
      continue;
    }
    ( *connectors[ syn_id ] ).print_connections( tid );
  }
}

void
nest::ConnectionManager::print_targets( const thread tid ) const
{
  target_table_.print_targets( tid );
}

void
nest::ConnectionManager::print_send_buffer_pos( const thread tid ) const
{
  target_table_.print_secondary_send_buffer_pos( tid );
}

void
nest::ConnectionManager::print_source_table( const thread tid ) const
{
  const std::vector< ConnectorBase* >& connectors = *connections_5g_[ tid ];

  for ( synindex syn_id = 0; syn_id < connectors.size(); ++syn_id )
  {
    if ( connectors[ syn_id ] != NULL )
    {
      source_table_.print_sources( tid, syn_id );
    }
  }
}

void
nest::ConnectionManager::resize_connections()
{
  kernel().vp_manager.assert_single_threaded();

  // resize data structures for connections between neurons
  for ( thread tid = 0; tid < kernel().vp_manager.get_num_threads(); ++tid )
  {
    connections_5g_[ tid ]->resize(
      kernel().model_manager.get_num_synapse_prototypes(), NULL );
    source_table_.resize_sources( tid );
  }

  // resize data structures for connections between neurons and
  // devices
  target_table_devices_.resize_to_number_of_synapse_types();
}

void
nest::ConnectionManager::sync_has_primary_connections()
{
  has_primary_connections_ =
    kernel().mpi_manager.any_true( has_primary_connections_ );
}

void
nest::ConnectionManager::check_secondary_connections_exist()
{
  secondary_connections_exist_ =
    kernel().mpi_manager.any_true( secondary_connections_exist_ );
}<|MERGE_RESOLUTION|>--- conflicted
+++ resolved
@@ -270,14 +270,9 @@
            and not target->local_receiver()
            and ( *connections_5g_[ tid ] )[ syn_id ] != NULL ) ) )
     {
-<<<<<<< HEAD
-      ( *connections_5g_[ tid ] )[ syn_id ]->set_synapse_status(
-    lcid, dict, kernel().model_manager.get_synapse_prototype( syn_id, tid ) );
-=======
       ( *connections_5g_[ tid ] )[ syn_id ]->set_synapse_status( lcid,
         dict,
         kernel().model_manager.get_synapse_prototype( syn_id, tid ) );
->>>>>>> 5bbb516c
     }
     else if ( source->has_proxies() and not target->has_proxies()
       and target->local_receiver() )
@@ -508,11 +503,7 @@
     if ( target->one_node_per_process() and not source->is_proxy() )
     {
       connect_to_device_(
-<<<<<<< HEAD
-    *source, *target, sgid, target_thread, syn_id, params, delay, weight );
-=======
         *source, *target, sgid, target_thread, syn_id, params, delay, weight );
->>>>>>> 5bbb516c
       return;
     }
 
@@ -601,11 +592,7 @@
     if ( target->one_node_per_process() and not source->is_proxy() )
     {
       connect_to_device_(
-<<<<<<< HEAD
-    *source, *target, sgid, target_thread, syn_id, params );
-=======
         *source, *target, sgid, target_thread, syn_id, params );
->>>>>>> 5bbb516c
       return true;
     }
 
