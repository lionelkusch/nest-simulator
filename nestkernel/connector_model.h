--- conflicted
+++ resolved
@@ -263,13 +263,8 @@
     Node& tgt,
     HetConnector* hetconn,
     synindex syn_id,
-<<<<<<< HEAD
-    double_t delay,
-    double_t weight );
-=======
     double delay,
     double weight );
->>>>>>> ba44ac52
   void add_connection_5g( Node& src,
     Node& tgt,
     HetConnector* hetconn,
