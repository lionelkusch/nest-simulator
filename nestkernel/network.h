--- conflicted
+++ resolved
@@ -141,257 +141,6 @@
   void reset_kernel();
 
   /**
-<<<<<<< HEAD
-   * Registers a fundamental model for use with the network.
-   * @param   m     Model object.
-   * @param   private_model  If true, model is not entered in modeldict.
-   * @return void
-   * @note The Network calls the Model object's destructor at exit.
-   * @see register_model
-   */
-  void register_basis_model( Model& m, bool private_model = false );
-
-  /**
-   * Register a built-in model for use with the network.
-   * Also enters the model in modeldict, unless private_model is true.
-   * @param   m     Model object.
-   * @param   private_model  If true, model is not entered in modeldict.
-   * @return Model ID assigned by network
-   * @note The Network calls the Model object's destructor at exit.
-   */
-  index register_model( Model& m, bool private_model = false );
-
-  /**
-   * Copy an existing model and register it as a new model.
-   * This function allows users to create their own, cloned models.
-   * @param old_id The id of the existing model.
-   * @param new_name The name of the new model.
-   * @retval Index, identifying the new Model object.
-   * @see copy_synapse_prototype()
-   */
-  index copy_model( index old_id, std::string new_name );
-
-  /**
-   * Register a synapse prototype at the connection manager.
-   */
-  synindex register_synapse_prototype( ConnectorModel* cf );
-
-  /**
-   * Copy an existing synapse type.
-   * @see copy_model(), ConnectionManager::copy_synapse_prototype()
-   */
-  int copy_synapse_prototype( index sc, std::string );
-
-  /**
-   * Return the model id for a given model name.
-   */
-  int get_model_id( const char[] ) const;
-
-  /**
-   * Return the Model for a given model ID.
-   */
-  Model* get_model( index ) const;
-
-  DictionaryDatum get_connector_defaults( index sc );
-  void set_connector_defaults( const index sc, const DictionaryDatum& d );
-
-=======
-   * Add a connectivity rule, i.e. the respective ConnBuilderFactory.
-   */
-  template < typename ConnBuilder >
-  void register_conn_builder( const std::string& name );
-
-  /**
-   * Add a number of nodes to the network.
-   * This function creates n Node objects of Model m and adds them
-   * to the Network at the current position.
-   * @param m valid Model ID.
-   * @param n Number of Nodes to be created. Defaults to 1 if not
-   * specified.
-   * @throws nest::UnknownModelID
-   */
-  index add_node( index m, long_t n = 1 );
-
-  /**
-   * Restore nodes from an array of status dictionaries.
-   * The following entries must be present in each dictionary:
-   * /model - with the name or index of a neuron mode.
-   *
-   * The following entries are optional:
-   * /parent - the node is created in the parent subnet
-   *
-   * Restore nodes uses the current working node as root. Thus, all
-   * GIDs in the status dictionaties are offset by the GID of the current
-   * working node. This allows entire subnetworks to be copied.
-   */
-  void restore_nodes( const ArrayDatum& );
-
-  /**
-   * Set the state (observable dynamic variables) of a node to model defaults.
-   * @see Node::init_state()
-   */
-  void init_state( index );
-
-  /**
-   * Return total number of network nodes.
-   * The size also includes all Subnet objects.
-   */
-  index size() const;
-
-  /**
-   * Connect two nodes. The source node is defined by its global ID.
-   * The target node is defined by the node. The connection is
-   * established on the thread/process that owns the target node.
-   *
-   * The parameters delay and weight have the default value NAN.
-   * NAN is a special value in cmath, which describes double values that
-   * are not a number. If delay or weight is omitted in a connect call,
-   * NAN indicates this and weight/delay are set only, if they are valid.
-   *
-   * \param s GID of the sending Node.
-   * \param target Pointer to target Node.
-   * \param target_thread Thread that hosts the target node.
-   * \param syn The synapse model to use.
-   * \param d Delay of the connection (in ms).
-   * \param w Weight of the connection.
-   */
-  void connect( index s,
-    Node* target,
-    thread target_thread,
-    index syn,
-    double_t d = NAN,
-    double_t w = NAN );
-
-  /**
-   * Connect two nodes. The source node is defined by its global ID.
-   * The target node is defined by the node. The connection is
-   * established on the thread/process that owns the target node.
-   *
-   * The parameters delay and weight have the default value NAN.
-   * NAN is a special value in cmath, which describes double values that
-   * are not a number. If delay or weight is omitted in an connect call,
-   * NAN indicates this and weight/delay are set only, if they are valid.
-   *
-   * \param s GID of the sending Node.
-   * \param target Pointer to target Node.
-   * \param target_thread Thread that hosts the target node.
-   * \param syn The synapse model to use.
-   * \param params parameter dict to configure the synapse
-   * \param d Delay of the connection (in ms).
-   * \param w Weight of the connection.
-   */
-  void connect( index s,
-    Node* target,
-    thread target_thread,
-    index syn,
-    DictionaryDatum& params,
-    double_t d = NAN,
-    double_t w = NAN );
-
-  /**
-   * Connect two nodes. The source node is defined by its global ID.
-   * The target node is defined by the node. The connection is
-   * established on the thread/process that owns the target node.
-   *
-   * \param s GID of the sending Node.
-   * \param target pointer to target Node.
-   * \param target_thread thread that hosts the target node
-   * \param params parameter dict to configure the synapse
-   * \param syn The synapse model to use.
-   */
-  bool connect( index s, index r, DictionaryDatum& params, index syn );
-
-  void subnet_connect( Subnet&, Subnet&, int, index syn );
-
-  /**
-   * Connect from an array of dictionaries.
-   */
-  void connect( ArrayDatum& connectome );
-
-  void divergent_connect( index s,
-    const TokenArray r,
-    const TokenArray weights,
-    const TokenArray delays,
-    index syn );
-  /**
-   * Connect one source node with many targets.
-   * The dictionary d contains arrays for all the connections of type syn.
-   */
-
-  void divergent_connect( index s, DictionaryDatum d, index syn );
-
-  void random_divergent_connect( index s,
-    const TokenArray r,
-    index n,
-    const TokenArray w,
-    const TokenArray d,
-    bool,
-    bool,
-    index syn );
-
-  void convergent_connect( const TokenArray s,
-    index r,
-    const TokenArray weights,
-    const TokenArray delays,
-    index syn );
-
-  /**
-   * Specialized version of convegent_connect
-   * called by random_convergent_connect threaded
-   */
-  void convergent_connect( const std::vector< index >& s_id,
-    index r,
-    const TokenArray& weight,
-    const TokenArray& delays,
-    index syn );
-
-  void random_convergent_connect( const TokenArray s,
-    index t,
-    index n,
-    const TokenArray w,
-    const TokenArray d,
-    bool,
-    bool,
-    index syn );
-
-  /**
-   * Use openmp threaded parallelization to speed up connection.
-   * Parallelize over target list.
-   */
-  void random_convergent_connect( TokenArray s,
-    TokenArray t,
-    TokenArray n,
-    TokenArray w,
-    TokenArray d,
-    bool,
-    bool,
-    index syn );
-
-  /**
-   * Create connections.
-   */
-  void connect( const GIDCollection&,
-    const GIDCollection&,
-    const DictionaryDatum&,
-    const DictionaryDatum& );
-
-  DictionaryDatum get_synapse_status( index gid, index syn, port p, thread tid );
-  void set_synapse_status( index gid, index syn, port p, thread tid, const DictionaryDatum& d );
-
-  ArrayDatum get_connections( DictionaryDatum dict );
-
-  Subnet* get_root() const; ///< return root subnet.
-  Subnet* get_cwn() const;  ///< current working node.
-
-  /**
-   * Change current working node. The specified node must
-   * exist and be a subnet.
-   * @throws nest::IllegalOperation Target is no subnet.
-   */
-  void go_to( index );
->>>>>>> cd95eaf0
-
-  /**
    * Return true if NEST will be quit because of an error, false otherwise.
    */
   bool quit_by_error() const;
@@ -433,19 +182,6 @@
    * Calibrate clock after resolution change.
    */
   void calibrate_clock();
-
-
-  /**
-<<<<<<< HEAD
-   * Does the network contain copies of models created using CopyModel?
-   */
-  bool has_user_models() const;
-=======
-   * Ensure that all nodes in the network have valid thread-local IDs.
-   */
-  void ensure_valid_thread_local_ids();
-
->>>>>>> cd95eaf0
 
   /**
    * Returns true if unread dictionary items should be treated as error.
@@ -529,104 +265,16 @@
   void update_music_event_handlers_( Time const&, const long_t, const long_t );
 #endif
 
-<<<<<<< HEAD
-  void
-  set_model_defaults_modified()
-  {
-    model_defaults_modified_ = true;
-  }
-  bool
-  model_defaults_modified() const
-  {
-    return model_defaults_modified_;
-  }
-=======
-  Node* thread_lid_to_node( thread t, targetindex thread_local_id ) const;
->>>>>>> cd95eaf0
 
 private:
   void init_();
-<<<<<<< HEAD
-=======
-  void destruct_nodes_();
->>>>>>> cd95eaf0
 
   void clear_models_( bool called_from_destructor = false );
 
   SLIInterpreter& interpreter_;
   ConnectionManager connection_manager_;
-
-  /* BeginDocumentation
-<<<<<<< HEAD
-     Name: synapsedict - Dictionary containing all synapse models.
-     Description:
-     'synapsedict info' shows the contents of the dictionary
-     FirstVersion: October 2005
-     Author: Jochen Martin Eppler
-     SeeAlso: info
-  */
-  Dictionary* synapsedict_; //!< Dictionary for synapse models.
-
-  /* BeginDocumentation
-     Name: modeldict - dictionary containing all devices and models of NEST
-     Description:
-     'modeldict info' shows the contents of the dictionary
-     SeeAlso: info, Device, RecordingDevice, iaf_neuron, subnet
-  */
-  Dictionary* modeldict_;        //!< Dictionary for models.
-  Model* siblingcontainer_model; //!< The model for the SiblingContainer class
-
-  /**
-   * The list of clean models. The first component of the pair is a
-   * pointer to the actual Model, the second is a flag indicating if
-   * the model is private. Private models are not entered into the
-   * modeldict.
-   */
-  std::vector< std::pair< Model*, bool > > pristine_models_;
-
-  std::vector< Model* > models_; //!< The list of available models
-  std::vector< std::vector< Node* > >
-    proxy_nodes_; //!< Placeholders for remote nodes, one per thread
-  std::vector< Node* >
-    dummy_spike_sources_; //!< Placeholders for spiking remote nodes, one per thread
-
+  
   bool dict_miss_is_error_; //!< whether to throw exception on missed dictionary entries
-
-  bool model_defaults_modified_; //!< whether any model defaults have been modified
-
-=======
-     Name: connruledict - dictionary containing all connectivity rules
-     Description:
-     This dictionary provides the connection rules that can be used
-     in Connect.
-     'connruledict info' shows the contents of the dictionary.
-     SeeAlso: Connect
-  */
-  Dictionary* connruledict_; //!< Dictionary for connection rules.
-
-  Model* siblingcontainer_model; //!< The model for the SiblingContainer class
-
-  std::vector< GenericConnBuilderFactory* >
-    connbuilder_factories_; //! ConnBuilder factories, indexed by connruledict_ elements.
-
-  bool dict_miss_is_error_; //!< whether to throw exception on missed dictionary entries
-
-  /************ Previously Scheduler ***************/
-public:
-
-  /**
-   * Return the process id for a given virtual process. The real process' id
-   * of a virtual process is defined by the relation: p = (vp mod P), where
-   * P is the total number of processes.
-   */
-  thread get_process_id( thread vp ) const;
-
-private:
-  /******** Member functions former owned by the scheduler ********/
-
-  void init_scheduler_();
->>>>>>> cd95eaf0
-
 };
 
 inline Network&
@@ -655,166 +303,6 @@
   return getValue< long >( statusdict, "exitcode" );
 }
 
-<<<<<<< HEAD
-inline void
-Network::set_connector_defaults( const index sc, const DictionaryDatum& d )
-{
-  connection_manager_.set_prototype_status( sc, d );
-}
-
-inline DictionaryDatum
-Network::get_connector_defaults( index sc )
-{
-  return connection_manager_.get_prototype_status( sc );
-}
-
-inline synindex
-Network::register_synapse_prototype( ConnectorModel* cm )
-{
-  return connection_manager_.register_synapse_prototype( cm );
-}
-
-inline int
-Network::copy_synapse_prototype( index sc, std::string name )
-{
-  return connection_manager_.copy_synapse_prototype( sc, name );
-}
-
-inline Model*
-Network::get_model( index m ) const
-{
-  if ( m >= models_.size() || models_[ m ] == 0 )
-    throw UnknownModelID( m );
-
-  return models_[ m ];
-}
-
-
-inline const Dictionary&
-Network::get_modeldict()
-{
-  assert( modeldict_ != 0 );
-  return *modeldict_;
-}
-
-inline const Dictionary&
-Network::get_synapsedict() const
-{
-  assert( synapsedict_ != 0 );
-  return *synapsedict_;
-}
-
-inline bool
-Network::has_user_models() const
-{
-  return models_.size() > pristine_models_.size();
-=======
-inline index
-Network::size() const
-{
-  return local_nodes_.get_max_gid() + 1;
-}
-
-inline Node*
-Network::thread_lid_to_node( thread t, targetindex thread_local_id ) const
-{
-  return nodes_vec_[ t ][ thread_local_id ];
-}
-
-inline void
-Network::connect( ArrayDatum& connectome )
-{
-  connection_manager_.connect( connectome );
-}
-
-inline DictionaryDatum
-Network::get_synapse_status( index gid, index syn, port p, thread tid )
-{
-  return connection_manager_.get_synapse_status( gid, syn, p, tid );
-}
-
-inline void
-Network::set_synapse_status( index gid, index syn, port p, thread tid, const DictionaryDatum& d )
-{
-  connection_manager_.set_synapse_status( gid, syn, p, tid, d );
-}
-
-inline ArrayDatum
-Network::get_connections( DictionaryDatum params )
-{
-  return connection_manager_.get_connections( params );
-}
-
-inline Subnet*
-Network::get_root() const
-{
-  return root_;
-}
-
-inline Subnet*
-Network::get_cwn( void ) const
-{
-  return current_;
-}
-
-inline thread
-Network::get_num_processes() const
-{
-  return Communicator::get_num_processes();
-}
-
-inline thread
-Network::get_num_rec_processes() const
-{
-  return n_rec_procs_;
-}
-
-inline thread
-Network::get_num_sim_processes() const
-{
-  return n_sim_procs_;
-}
-
-inline bool
-Network::is_local_gid( index gid ) const
-{
-  return local_nodes_.get_node_by_gid( gid ) != 0;
-}
-
-inline delay
-Network::get_min_delay() const
-{
-  return min_delay_;
-}
-
-inline delay
-Network::get_max_delay() const
-{
-  return max_delay_;
-}
-
-inline void
-Network::trigger_update_weight( const long_t vt_gid,
-  const vector< spikecounter >& dopa_spikes,
-  const double_t t_trig )
-{
-  connection_manager_.trigger_update_weight( vt_gid, dopa_spikes, t_trig );
-}
-
-inline librandom::RngPtr
-Network::get_rng( thread t ) const
-{
-  assert( t < static_cast< thread >( rng_.size() ) );
-  return rng_[ t ];
-}
-
-inline librandom::RngPtr
-Network::get_grng() const
-{
-  return grng_;
->>>>>>> cd95eaf0
-}
-
 inline bool
 Network::dict_miss_is_error() const
 {
