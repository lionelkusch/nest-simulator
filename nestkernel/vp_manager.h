/*
 *  vp_manager.h
 *
 *  This file is part of NEST.
 *
 *  Copyright (C) 2004 The NEST Initiative
 *
 *  NEST is free software: you can redistribute it and/or modify
 *  it under the terms of the GNU General Public License as published by
 *  the Free Software Foundation, either version 2 of the License, or
 *  (at your option) any later version.
 *
 *  NEST is distributed in the hope that it will be useful,
 *  but WITHOUT ANY WARRANTY; without even the implied warranty of
 *  MERCHANTABILITY or FITNESS FOR A PARTICULAR PURPOSE.  See the
 *  GNU General Public License for more details.
 *
 *  You should have received a copy of the GNU General Public License
 *  along with NEST.  If not, see <http://www.gnu.org/licenses/>.
 *
 */

#ifndef VP_MANAGER_H
#define VP_MANAGER_H

// Includes from libnestutil:
#include "manager_interface.h"

// Includes from nestkernel:
#include "nest_types.h"

// Includes from sli:
#include "dictdatum.h"

#ifdef _OPENMP
// C includes:
#include <omp.h>
#endif

namespace nest
{

// TODO@5g: change types into thread
struct AssignedRanks
{
  thread begin;
  thread end;
  thread size;
  thread max_size;
};

class VPManager : public ManagerInterface
{
public:
  VPManager();
  ~VPManager()
  {
  }

  virtual void initialize();
  virtual void finalize();

  virtual void set_status( const DictionaryDatum& );
  virtual void get_status( DictionaryDatum& );

  /**
   * Gets ID of local thread.
   * Returns thread ID if OPENMP is installed
   * and zero otherwise.
   */
  thread get_thread_id() const;

  /**
   * Set the number of threads by setting the internal variable
   * n_threads_, the corresponding value in the Communicator, and
   * the OpenMP number of threads.
   */
  void set_num_threads( thread n_threads );

  /**
   * Get number of threads.
   * This function returns the total number of threads per process.
   */
  thread get_num_threads() const;

  /**
   * Returns true if the given global node exists on this vp.
   */
  bool is_vp_local( index gid ) const;

  /**
   * Returns thread local index of a given global node.
   */
  index gid_to_lid( index gid ) const;

  /**
   * Returns the global id of a given local index
   */
  index lid_to_gid( const index lid ) const;

  /**
   * Returns virtual process index
   */
  thread get_vp() const;

  /**
   * Return a thread number for a given global node id.
   * Each node has a default thread on which it will run.
   * The thread is defined by the relation:
   * t = (gid div P) mod T, where P is the number of simulation processes and
   * T the number of threads. This may be used by Network::add_node()
   * if the user has not specified anything.
   */
  thread suggest_vp( index ) const;

  /**
   * Return a thread number for a given global recording node id.
   * Each node has a default thread on which it will run.
   * The thread is defined by the relation:
   * t = (gid div P) mod T, where P is the number of recording processes and
   * T the number of threads. This may be used by Network::add_node()
   * if the user has not specified anything.
   */
  thread suggest_rec_vp( index ) const;

  /**
   * Convert a given VP ID to the corresponding thread ID
   */
  thread vp_to_thread( thread vp ) const;

  /**
   * Convert a given thread ID to the corresponding VP ID
   */
  thread thread_to_vp( thread t ) const;

  /**
   * Return true, if the given VP is on the local machine
   */
  bool is_local_vp( thread ) const;

  /**
   * Returns the number of virtual processes.
   */
  int get_num_virtual_processes() const;

  /**
<<<<<<< HEAD
   * Returns the number of processes that are taken care of by a single thread
   * while processing MPI buffers in a multithreaded environment
   */
  thread get_num_assigned_ranks_per_thread() const;

  thread get_start_rank_per_thread( const thread tid ) const;
  thread get_end_rank_per_thread( const thread tid,
    const thread rank_start,
    const thread num_assigned_ranks_per_thread ) const;

  /**
   * Returns assigned ranks per thread to fill MPI buffers. thread tid
   * is responsible for all ranks in [assigned_ranks.begin,
   * assigned_ranks.end), which are in total assigned_ranks.size and
   * at most assigned_ranks.max_size
   */
  AssignedRanks get_assigned_ranks( const thread tid );
=======
   * Fails if NEST is in thread-parallel section.
   */
  static void assert_single_threaded();
>>>>>>> 58fd190f

private:
  const bool force_singlethreading_;
  thread n_threads_; //!< Number of threads per process.
};
}

inline nest::thread
nest::VPManager::get_thread_id() const
{
#ifdef _OPENMP
  return omp_get_thread_num();
#else
  return 0;
#endif
}

inline nest::thread
nest::VPManager::get_num_threads() const
{
  return n_threads_;
}

#endif /* VP_MANAGER_H */<|MERGE_RESOLUTION|>--- conflicted
+++ resolved
@@ -144,7 +144,11 @@
   int get_num_virtual_processes() const;
 
   /**
-<<<<<<< HEAD
+   * Fails if NEST is in thread-parallel section.
+   */
+  static void assert_single_threaded();
+
+  /**
    * Returns the number of processes that are taken care of by a single thread
    * while processing MPI buffers in a multithreaded environment
    */
@@ -162,15 +166,10 @@
    * at most assigned_ranks.max_size
    */
   AssignedRanks get_assigned_ranks( const thread tid );
-=======
-   * Fails if NEST is in thread-parallel section.
-   */
-  static void assert_single_threaded();
->>>>>>> 58fd190f
 
 private:
   const bool force_singlethreading_;
-  thread n_threads_; //!< Number of threads per process.
+  index n_threads_; //!< Number of threads per process.
 };
 }
 
