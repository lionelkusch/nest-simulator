/*
 *  nestmodule.cpp
 *
 *  This file is part of NEST.
 *
 *  Copyright (C) 2004 The NEST Initiative
 *
 *  NEST is free software: you can redistribute it and/or modify
 *  it under the terms of the GNU General Public License as published by
 *  the Free Software Foundation, either version 2 of the License, or
 *  (at your option) any later version.
 *
 *  NEST is distributed in the hope that it will be useful,
 *  but WITHOUT ANY WARRANTY; without even the implied warranty of
 *  MERCHANTABILITY or FITNESS FOR A PARTICULAR PURPOSE.  See the
 *  GNU General Public License for more details.
 *
 *  You should have received a copy of the GNU General Public License
 *  along with NEST.  If not, see <http://www.gnu.org/licenses/>.
 *
 */

#include "nestmodule.h"

#include <iostream>
#include <sstream>
#include "nest.h"
#include "nest_types.h"
#include "nest_datums.h"
#include "network.h"
#include "network_impl.h"
#include "nodelist.h"
#include "interpret.h"
#include "node.h"
#include "subnet.h"
#include "integerdatum.h"
#include "doubledatum.h"
#include "booldatum.h"
#include "arraydatum.h"
#include "stringdatum.h"
#include "tokenutils.h"
#include "sliexceptions.h"
#include "random_datums.h"
#include "communicator.h"
#include "communicator_impl.h"
#include "genericmodel.h"
#include "conn_builder.h"

#ifdef _OPENMP
#include <omp.h>
#endif

extern int SLIsignalflag;

namespace nest
{
SLIType NestModule::ConnectionType;
SLIType NestModule::GIDCollectionType;

// At the time when NestModule is constructed, the SLI Interpreter
// must already be initialized. NestModule relies on the presence of
// the following SLI datastructures: Name, Dictionary

NestModule::NestModule()
{
}

NestModule::~NestModule()
{
  // The network is deleted outside NestModule, since the
  // dynamicloadermodule also needs it

  ConnectionType.deletetypename();
  GIDCollectionType.deletetypename();
}

// The following concerns the new module:

const std::string
NestModule::name( void ) const
{
  return std::string( "NEST Kernel 2" ); // Return name of the module
}

const std::string
NestModule::commandstring( void ) const
{
  return std::string( "(nest-init) run" );
}


/* BeginDocumentation
   Name: ChangeSubnet - change the current working subnet.
   Synopsis:
   gid   ChangeSubnet -> -
   Parameters:
   gid - The GID of the new current subnet.
   Description:
   Change the current subnet to the one given as argument. Create
   will place newly created nodes in the current working subnet.
   ChangeSubnet is not allowed for layer subnets used in the
   topology module.

   This function can be used to change the working subnet to a new
   location, similar to the UNIX command cd.

   SeeAlso: CurrentSubnet
*/

void
NestModule::ChangeSubnet_iFunction::execute( SLIInterpreter* i ) const
{
  i->assert_stack_load( 1 );

  index node_gid = getValue< long >( i->OStack.pick( 0 ) );

  change_subnet( node_gid );

  i->OStack.pop();
  i->EStack.pop();
}

/* BeginDocumentation
   Name: CurrentSubnet - return the gid of the current network node.

   Synopsis: CurrentSubnet -> gid
   Description:
   CurrentSubnet returns the gid of the current working subnet in form
   of an integer number
   Availability: NEST
   SeeAlso: ChangeSubnet
   Author: Marc-Oliver Gewaltig
*/
void
NestModule::CurrentSubnetFunction::execute( SLIInterpreter* i ) const
{
  index current = current_subnet();

  i->OStack.push( current );
  i->EStack.pop();
}

/* BeginDocumentation
   Name: SetStatus - sets the value of properties of a node, connection, random deviate generator or
   object

   Synopsis:
   gid   dict SetStatus -> -
   conn  dict SetStatus -> -
   rdev  dict SetStatus -> -
   obj   dict SetStatus -> -

   Description:
   SetStatus changes properties of a node (specified by its gid), a connection
   (specified by a connection object), a random deviate generator (see GetStatus_v
   for more) or an object as used in object-oriented programming in SLI
   (see cvo for more). Properties can be inspected with GetStatus.

   Note that many properties are read-only and cannot be changed.

   Examples:
   /dc_generator Create /dc_gen Set  %Creates a dc_generator, which is a node
   dc_gen GetStatus info %view properties (amplitude is 0)
   dc_gen << /amplitude 1500. >> SetStatus
   dc_gen GetStatus info % amplitude is now 1500

   Author: docu by Sirko Straube

   SeeAlso: ShowStatus, GetStatus, info, modeldict, Set, SetStatus_v, SetStatus_dict
*/
void
NestModule::SetStatus_idFunction::execute( SLIInterpreter* i ) const
{
  i->assert_stack_load( 2 );

  DictionaryDatum dict = getValue< DictionaryDatum >( i->OStack.top() );
  index node_id = getValue< long >( i->OStack.pick( 1 ) );

  // Network::set_status() performs entry access checks for each
  // target and throws UnaccessedDictionaryEntry where necessary
  if ( node_id == 0 )
  {
    set_kernel_status( dict );
  }
  else
  {
    set_node_status( node_id, dict );
  }

  i->OStack.pop( 2 );
  i->EStack.pop();
}

void
NestModule::SetStatus_CDFunction::execute( SLIInterpreter* i ) const
{
  i->assert_stack_load( 2 );

  DictionaryDatum dict = getValue< DictionaryDatum >( i->OStack.top() );
  ConnectionDatum conn = getValue< ConnectionDatum >( i->OStack.pick( 1 ) );

  set_connection_status( conn, dict );

  i->OStack.pop( 2 );
  i->EStack.pop();
}

void
NestModule::Cva_CFunction::execute( SLIInterpreter* i ) const
{
  ConnectionDatum conn = getValue< ConnectionDatum >( i->OStack.top() );
  ArrayDatum ad;
  ad.push_back( conn.get_source_gid() );
  ad.push_back( conn.get_target_gid() );
  ad.push_back( conn.get_target_thread() );
  ad.push_back( conn.get_synapse_model_id() );
  ad.push_back( conn.get_port() );
  Token result( ad );
  i->OStack.top().swap( result );
  i->EStack.pop();
}

void
NestModule::SetStatus_aaFunction::execute( SLIInterpreter* i ) const
{
  i->assert_stack_load( 2 );

  ArrayDatum dict_a = getValue< ArrayDatum >( i->OStack.top() );
  ArrayDatum conn_a = getValue< ArrayDatum >( i->OStack.pick( 1 ) );

  if ( ( dict_a.size() != 1 ) and ( dict_a.size() != conn_a.size() ) )
  {
    throw RangeCheck();
  }
  if ( dict_a.size() == 1 ) // Broadcast
  {
    DictionaryDatum dict = getValue< DictionaryDatum >( dict_a[ 0 ] );
    const size_t n_conns = conn_a.size();
    for ( size_t con = 0; con < n_conns; ++con )
    {
      ConnectionDatum con_id = getValue< ConnectionDatum >( conn_a[ con ] );
      dict->clear_access_flags();
      Network::get_network().set_synapse_status( con_id.get_source_gid(), // source_gid
        con_id.get_synapse_model_id(),                                    // synapse_id
        con_id.get_port(),                                                // port
        con_id.get_target_thread(),                                       // target thread
        dict );
      std::string missed;
      if ( !dict->all_accessed( missed ) )
      {
        if ( Network::get_network().dict_miss_is_error() )
          throw UnaccessedDictionaryEntry( missed );
        else
          LOG( M_WARNING, "SetStatus", ( "Unread dictionary entries: " + missed ).c_str() );
      }
    }
  }
  else
  {
    const size_t n_conns = conn_a.size();
    for ( size_t con = 0; con < n_conns; ++con )
    {
      DictionaryDatum dict = getValue< DictionaryDatum >( dict_a[ con ] );
      ConnectionDatum con_id = getValue< ConnectionDatum >( conn_a[ con ] );
      dict->clear_access_flags();
      Network::get_network().set_synapse_status( con_id.get_source_gid(), // source_gid
        con_id.get_synapse_model_id(),                                    // synapse_id
        con_id.get_port(),                                                // port
        con_id.get_target_thread(),                                       // target thread
        dict );
      std::string missed;
      if ( !dict->all_accessed( missed ) )
      {
        if ( Network::get_network().dict_miss_is_error() )
          throw UnaccessedDictionaryEntry( missed );
        else
          LOG( M_WARNING, "SetStatus", ( "Unread dictionary entries: " + missed ).c_str() );
      }
    }
  }

  i->OStack.pop( 2 );
  i->EStack.pop();
}

/* BeginDocumentation
   Name: GetStatus - return the property dictionary of a node, connection, random deviate generator
   or object
   Synopsis:
   gid   GetStatus -> dict
   conn  GetStatus -> dict
   rdev  GetStatus -> dict
   obj   GetStatus -> dict

   Description:
   GetStatus returns a dictionary with the status information
   for a node (specified by its gid), a connection (specified by a connection
   object), a random deviate generator (see GetStatus_v for more) or an
   object as used in object-oriented programming in SLI (see cvo for more).

   The interpreter exchanges data with the network element using
   its status dictionary. To abbreviate the access pattern
        gid GetStatus /lit get
   a variant of get implicitly calls GetStatus
        gid /lit get .
   In this way network elements and dictionaries can be accessed
   with the same syntax. Sometimes access to nested data structures in
   the status dictionary is required. In this case the advanced addressing
   scheme of get is useful in which the second argument is an array of
   literals. See the documentation of get for details.

   The information contained in the property dictionary depends on the
   concrete node model.

   Please refer to the model documentation for details.

   Standard entries for nodes:

   global_id   - local ID of the node
   model       - literal, defining the current node
   frozen      - frozen nodes are not updated
   thread      - the thread the node is allocated on
   vp          - the virtual process a node belongs to

   Note that the standard entries cannot be modified directly.

   Author: Marc-Oliver Gewaltig
   Availability: NEST
   SeeAlso: ShowStatus, info, SetStatus, get, GetStatus_v, GetStatus_dict
*/
void
NestModule::GetStatus_iFunction::execute( SLIInterpreter* i ) const
{
  i->assert_stack_load( 1 );

  index node_id = getValue< long >( i->OStack.pick( 0 ) );
  DictionaryDatum dict;
  if ( node_id == 0 )
  {
    dict = get_kernel_status();
  }
  else
  {
    dict = get_node_status( node_id );
  }

  i->OStack.pop();
  i->OStack.push( dict );
  i->EStack.pop();
}

void
NestModule::GetStatus_CFunction::execute( SLIInterpreter* i ) const
{
  i->assert_stack_load( 1 );

  ConnectionDatum conn = getValue< ConnectionDatum >( i->OStack.pick( 0 ) );

  DictionaryDatum result_dict = get_connection_status( conn );

  i->OStack.pop();
  i->OStack.push( result_dict );
  i->EStack.pop();
}

// [intvector1,...,intvector_n]  -> [dict1,.../dict_n]
void
NestModule::GetStatus_aFunction::execute( SLIInterpreter* i ) const
{
  i->assert_stack_load( 1 );
  const ArrayDatum conns = getValue< ArrayDatum >( i->OStack.pick( 0 ) );
  size_t n_results = conns.size();
  ArrayDatum result;
  result.reserve( n_results );
  for ( size_t nt = 0; nt < n_results; ++nt )
  {
    ConnectionDatum con_id = getValue< ConnectionDatum >( conns.get( nt ) );
    DictionaryDatum result_dict =
      Network::get_network().get_synapse_status( con_id.get_source_gid(),
        con_id.get_synapse_model_id(),
        con_id.get_port(),
        con_id.get_target_thread() );
    result.push_back( result_dict );
  }

  i->OStack.pop();
  i->OStack.push( result );
  i->EStack.pop();
}

/*BeginDocumentation
  Name: SetDefaults - Set the default values for a node or synapse model.
  Synopsis: /modelname dict SetDefaults -> -
  SeeAlso: GetDefaults
  Author: Jochen Martin Eppler
  FirstVersion: September 2008
*/
void
NestModule::SetDefaults_l_DFunction::execute( SLIInterpreter* i ) const
{
  i->assert_stack_load( 2 );

<<<<<<< HEAD
  const Name name = getValue< Name >( i->OStack.pick( 1 ) );
  DictionaryDatum params = getValue< DictionaryDatum >( i->OStack.pick( 0 ) );

  kernel().model_manager.set_model_defaults(name, params);
=======
  const Name modelname = getValue< Name >( i->OStack.pick( 1 ) );
  DictionaryDatum dict = getValue< DictionaryDatum >( i->OStack.pick( 0 ) );

  set_model_defaults( modelname, dict );
>>>>>>> 9af9d627

  i->OStack.pop( 2 );
  i->EStack.pop();
}

/*BeginDocumentation
  Name: GetDefaults - Return the default values for a node or synapse model.
  Synopsis: /modelname GetDefaults -> dict
  SeeAlso: SetDefaults
  Author: Jochen Martin Eppler
  FirstVersion: September 2008
*/
void
NestModule::GetDefaults_lFunction::execute( SLIInterpreter* i ) const
{
  i->assert_stack_load( 1 );

  const Name modelname = getValue< Name >( i->OStack.pick( 0 ) );

  DictionaryDatum dict = get_model_defaults( modelname );

  i->OStack.pop();
  i->OStack.push( dict );
  i->EStack.pop();
}

void
NestModule::GetConnections_DFunction::execute( SLIInterpreter* i ) const
{
  i->assert_stack_load( 1 );

  DictionaryDatum dict = getValue< DictionaryDatum >( i->OStack.pick( 0 ) );

  ArrayDatum array = get_connections( dict );

  i->OStack.pop();
  i->OStack.push( array );
  i->EStack.pop();
}

/* BeginDocumentation
   Name: Simulate - simulate n milliseconds

   Synopsis:
   n(int) Simulate -> -

   Description: Simulate the network for n milliseconds.
   Use resume to continue the simulation after an interrupt.

   SeeAlso: resume, ResumeSimulation, unit_conversion
*/
void
NestModule::SimulateFunction::execute( SLIInterpreter* i ) const
{
  i->assert_stack_load( 1 );

  const double time = i->OStack.top();

  simulate( time );

  // successful end of simulate
  i->OStack.pop();
  i->EStack.pop();
}

/*BeginDocumentation
  Name: ResumeSimulation - resume an interrupted simulation
  SeeAlso: Simulate
*/
void
NestModule::ResumeSimulationFunction::execute( SLIInterpreter* i ) const
{
  resume_simulation();
  i->EStack.pop();
}

/* BeginDocumentation
   Name: CopyModel - copy a model to a new name, set parameters for copy, if given
   Synopsis:
   /model /new_model param_dict -> -
   /model /new_model            -> -
   Parameters:
   /model      - literal naming an existing model
   /new_model  - literal giving the name of the copy to create, must not
                 exist in modeldict or synapsedict before
   /param_dict - parameters to set in the new_model
   Description:
   A copy of model is created and registered in modeldict or synapsedict
   under the name new_model. If a parameter dictionary is given, the parameters
   are set in new_model.
   Warning: It is impossible to unload modules after use of CopyModel.
 */
void
NestModule::CopyModel_l_l_DFunction::execute( SLIInterpreter* i ) const
{
  i->assert_stack_load( 3 );

  // fetch existing model name from stack
<<<<<<< HEAD
  const Name old_name = getValue< Name >( i->OStack.pick( 2 ) );
  const Name new_name = getValue< Name >( i->OStack.pick( 1 ) );
  DictionaryDatum params = getValue< DictionaryDatum >( i->OStack.pick( 0 ) );

  kernel().model_manager.copy_model(old_name, new_name, params);
=======
  const Name oldmodname = getValue< Name >( i->OStack.pick( 2 ) );
  const std::string newmodname = getValue< std::string >( i->OStack.pick( 1 ) );
  DictionaryDatum dict = getValue< DictionaryDatum >( i->OStack.pick( 0 ) );

  copy_model( oldmodname, newmodname, dict );
>>>>>>> 9af9d627

  i->OStack.pop( 3 );
  i->EStack.pop();
}

/* BeginDocumentation
   Name: Create - create a number of equal nodes in the current subnet
   Synopsis:
   /model          Create -> gid
   /model n        Create -> gid
   /model   params Create -> gid
   /model n params Create -> gid
   Parameters:
   /model - literal naming the modeltype (entry in modeldict)
   n      - the desired number of nodes
   params - parameters for the newly created node(s)
   gid    - gid of last created node
   Description:
   Create generates n new network objects of the supplied model
   type. If n is not given, a single node is created. The objects
   are added as children of the current working node. params is a
   dictsionary with parameters for the new nodes.

   SeeAlso: modeldict, ChangeSubnet
*/
void
NestModule::Create_l_iFunction::execute( SLIInterpreter* i ) const
{
  // check for stack load
  i->assert_stack_load( 2 );

  // extract arguments
  const long n_nodes = getValue< long >( i->OStack.pick( 0 ) );
  if ( n_nodes <= 0 )
    throw RangeCheck();

  const std::string modname = getValue< std::string >( i->OStack.pick( 1 ) );

  const long last_node_id = create( modname, n_nodes );

  i->OStack.pop( 2 );
  i->OStack.push( last_node_id );
  i->EStack.pop();
}

void
NestModule::RestoreNodes_aFunction::execute( SLIInterpreter* i ) const
{
  i->assert_stack_load( 1 );
  ArrayDatum node_list = getValue< ArrayDatum >( i->OStack.top() );

  restore_nodes( node_list );

  i->OStack.pop();
  i->EStack.pop();
}

void
NestModule::GetNodes_i_D_b_bFunction::execute( SLIInterpreter* i ) const
{
  i->assert_stack_load( 4 );

  const bool return_gids_only = getValue< bool >( i->OStack.pick( 0 ) );
  const bool include_remote = not getValue< bool >( i->OStack.pick( 1 ) );
  const DictionaryDatum params = getValue< DictionaryDatum >( i->OStack.pick( 2 ) );
  const index node_id = getValue< long >( i->OStack.pick( 3 ) );

  ArrayDatum result = get_nodes( node_id, params, include_remote, return_gids_only );

  i->OStack.pop( 4 );
  i->OStack.push( result );
  i->EStack.pop();
}

void
NestModule::GetChildren_i_D_bFunction::execute( SLIInterpreter* i ) const
{
  i->assert_stack_load( 3 );

  const bool include_remote = not getValue< bool >( i->OStack.pick( 0 ) );
  const DictionaryDatum params = getValue< DictionaryDatum >( i->OStack.pick( 1 ) );
  const index node_id = getValue< long >( i->OStack.pick( 2 ) );

  ArrayDatum result = get_children( node_id, params, include_remote );

  i->OStack.pop( 3 );
  i->OStack.push( result );
  i->EStack.pop();
}

void
NestModule::GetLeaves_i_D_bFunction::execute( SLIInterpreter* i ) const
{
  i->assert_stack_load( 3 );

  const bool include_remote = not getValue< bool >( i->OStack.pick( 0 ) );
  const DictionaryDatum params = getValue< DictionaryDatum >( i->OStack.pick( 1 ) );
  const index node_id = getValue< long >( i->OStack.pick( 2 ) );

  ArrayDatum result = get_leaves( node_id, params, include_remote );

  i->OStack.pop( 3 );
  i->OStack.push( result );
  i->EStack.pop();
}


/* BeginDocumentation
   Name: ResetKernel - Put the simulation kernel back to its initial state.
   Description:
   This function re-initializes the simulation kernel, returning it to the
   same state as after NEST has started.
   In particular,
   - all network nodes
   - all connections
   - all user-defined neuron and synapse models
   are deleted, and
   - time
   - random generators
   are reset. The only exception is that dynamically loaded modules are not
   unloaded. This may change in a future version of NEST. The SLI interpreter
   is not affected by ResetKernel.
   Availability: NEST
   Author: Marc-oliver Gewaltig
   SeeAlso: ResetNetwork, reset, ResetOptions
*/
void
NestModule::ResetKernelFunction::execute( SLIInterpreter* i ) const
{
  reset_kernel();
  i->EStack.pop();
}

/* BeginDocumentation
   Name: ResetNetwork - Reset the dynamic state of the network.
   Synopsis: ResetNetwork -> -
   Description:
   ResetNetwork resets the dynamic state of the entire network to its state
   at T=0. The dynamic state comprises typically the membrane potential,
   synaptic currents, buffers holding input that has been delivered, but not
   yet become effective, and all events pending delivery. Technically, this
   is achieve by calling init_state() on all nodes and forcing a call to
   init_buffers() upon the next call to Simulate. Node parameters, such as
   time constants and threshold potentials, are not affected.

   Remarks:
   - Time and random number generators are NOT reset.
   - Files belonging to recording devices (spike detector, multimeter,
     voltmeter, etc) are closed. You must change the file name before
     simulating again, otherwise the files will be overwritten and you
     will receive an error, depending on the value of /overwrite_files
     (in the root node).
   - ResetNetwork will reset the nodes to the state values stored in the model
     prototypes. So if you have used SetDefaults to change a state value of a
     model since you called Simulate the first time, the network will NOT be reset
     to the status at T=0.
   - The dynamic state of synapses with internal dynamics (STDP, facilitation) is
     NOT reset at present. This will be implemented in a future version of NEST.

   SeeAlso: ResetKernel, reset
*/
void
NestModule::ResetNetworkFunction::execute( SLIInterpreter* i ) const
{
  reset_network();

  i->EStack.pop();
}


// Connect for gid gid syn_model
// See lib/sli/nest-init.sli for details
void
NestModule::Connect_i_i_lFunction::execute( SLIInterpreter* i ) const
{
  i->assert_stack_load( 3 );

  index source = getValue< long >( i->OStack.pick( 2 ) );
  index target = getValue< long >( i->OStack.pick( 1 ) );
  const Name synmodel_name = getValue< std::string >( i->OStack.pick( 0 ) );

  const Token synmodel = Network::get_network().get_synapsedict().lookup( synmodel_name );
  if ( synmodel.empty() )
    throw UnknownSynapseType( synmodel_name.toString() );
  const index synmodel_id = static_cast< index >( synmodel );

  // check whether the target is on this process
  if ( Network::get_network().is_local_gid( target ) )
  {
    Node* const target_node = Network::get_network().get_node( target );
    const thread target_thread = target_node->get_thread();
    Network::get_network().connect( source, target_node, target_thread, synmodel_id );
  }

  i->OStack.pop( 3 );
  i->EStack.pop();
}

// Connect for gid gid weight delay syn_model
// See lib/sli/nest-init.sli for details
void
NestModule::Connect_i_i_d_d_lFunction::execute( SLIInterpreter* i ) const
{
  i->assert_stack_load( 5 );

  index source = getValue< long >( i->OStack.pick( 4 ) );
  index target = getValue< long >( i->OStack.pick( 3 ) );
  double_t weight = getValue< double_t >( i->OStack.pick( 2 ) );
  double_t delay = getValue< double_t >( i->OStack.pick( 1 ) );
  const Name synmodel_name = getValue< std::string >( i->OStack.pick( 0 ) );

  const Token synmodel = Network::get_network().get_synapsedict().lookup( synmodel_name );
  if ( synmodel.empty() )
    throw UnknownSynapseType( synmodel_name.toString() );
  const index synmodel_id = static_cast< index >( synmodel );

  // check whether the target is on this process
  if ( Network::get_network().is_local_gid( target ) )
  {
    Node* const target_node = Network::get_network().get_node( target );
    const thread target_thread = target_node->get_thread();
    Network::get_network().connect(
      source, target_node, target_thread, synmodel_id, delay, weight );
  }

  i->OStack.pop( 5 );
  i->EStack.pop();
}

// Connect for gid gid params syn_model
// See lib/sli/nest-init.sli for details
void
NestModule::Connect_i_i_D_lFunction::execute( SLIInterpreter* i ) const
{
  i->assert_stack_load( 4 );

  index source = getValue< long >( i->OStack.pick( 3 ) );
  index target = getValue< long >( i->OStack.pick( 2 ) );
  DictionaryDatum params = getValue< DictionaryDatum >( i->OStack.pick( 1 ) );
  const Name synmodel_name = getValue< std::string >( i->OStack.pick( 0 ) );

  const Token synmodel = Network::get_network().get_synapsedict().lookup( synmodel_name );
  if ( synmodel.empty() )
    throw UnknownSynapseType( synmodel_name.toString() );
  const index synmodel_id = static_cast< index >( synmodel );

  // check whether the target is on this process
  if ( Network::get_network().is_local_gid( target ) )
  {
    Node* const target_node = Network::get_network().get_node( target );
    const thread target_thread = target_node->get_thread();
    Network::get_network().connect( source, target_node, target_thread, synmodel_id, params );
  }

  i->OStack.pop( 4 );
  i->EStack.pop();
}

// Connect for gidcollection gidcollection conn_spec syn_spec
// See lib/sli/nest-init.sli for details
void
NestModule::Connect_g_g_D_DFunction::execute( SLIInterpreter* i ) const
{
  i->assert_stack_load( 4 );

  GIDCollectionDatum sources = getValue< GIDCollectionDatum >( i->OStack.pick( 3 ) );
  GIDCollectionDatum targets = getValue< GIDCollectionDatum >( i->OStack.pick( 2 ) );
  DictionaryDatum connectivity = getValue< DictionaryDatum >( i->OStack.pick( 1 ) );
  DictionaryDatum synapse_params = getValue< DictionaryDatum >( i->OStack.pick( 0 ) );

  // dictionary access checking is handled by connect
  connect( sources, targets, connectivity, synapse_params );

  i->OStack.pop( 4 );
  i->EStack.pop();
}

/* BeginDocumentation
   Name: DataConnect_i_D_s - Connect many neurons from data.

   Synopsis:
   gid dict model  DataConnect_i_D_s -> -

   gid    - GID of the source neuron
   dict   - dictionary with connection parameters
   model  - the synapse model as string or literal

   Description:
   Connects the source neuron to targets according to the data in dict, using the synapse 'model'.

   Dict is a parameter dictionary that must contain the connection parameters as DoubleVectors.
   The parameter dictionary must contain at least the fields:
   /target <. gid_1 ... gid_n .>
   /weight <. w1_1 ... w_n .>
   /delay  <. d_1 ... d_n .>
   All of these must be DoubleVectors of the same length.

   Depending on the synapse model, the dictionary may contain other keys, again as
   DoubleVectors of the same length as /target.

   DataConnect will iterate all vectors and create the connections according to the parameters
   given.
   SeeAlso: DataConnect_a, DataConnect
   Author: Marc-Oliver Gewaltig
   FirstVersion: August 2011
   SeeAlso: Connect, DivergentConnect
*/
void
NestModule::DataConnect_i_D_sFunction::execute( SLIInterpreter* i ) const
{
  i->assert_stack_load( 3 );

  index source = getValue< long >( i->OStack.pick( 2 ) );
  DictionaryDatum params = getValue< DictionaryDatum >( i->OStack.pick( 1 ) );
  const Name synmodel_name = getValue< std::string >( i->OStack.pick( 0 ) );

  const Token synmodel = Network::get_network().get_synapsedict().lookup( synmodel_name );
  if ( synmodel.empty() )
    throw UnknownSynapseType( synmodel_name.toString() );
  const index synmodel_id = static_cast< index >( synmodel );

  Network::get_network().divergent_connect( source, params, synmodel_id );
  // dict access control only if we actually made a connection
  std::string missed;
  if ( !params->all_accessed( missed ) )
  {
    if ( Network::get_network().dict_miss_is_error() )
      throw UnaccessedDictionaryEntry( missed );
    else
      LOG( M_WARNING,
        "Connect",
        ( "The following synapse parameters are unused: " + missed ).c_str() );
  }

  i->OStack.pop( 3 );
  i->EStack.pop();
}

/* BeginDocumentation
    Name: DataConnect_a - Connect many neurons from a list of synapse status dictionaries.

    Synopsis:
    [dict1, dict2, ..., dict_n ]  DataConnect_a -> -

    This variant of DataConnect can be used to re-instantiate a given connectivity matrix.
    The argument is a list of dictionaries, each containing at least the keys
    /source
    /target
    /weight
    /delay
    /model

    Example:

    % assume a connected network

    << >> GetConnections Flatten /conns Set % Get all connections
    conns { GetStatus } Map      /syns  Set % retrieve their synapse status

    ResetKernel                             % clear everything
    % rebuild neurons
    syns DataConnect                        % restore the connecions


    Author: Marc-Oliver Gewaltig
    FirstVersion: May 2012
    SeeAlso: DataConnect_i_D_s, Connect
 */
void
NestModule::DataConnect_aFunction::execute( SLIInterpreter* i ) const
{
  i->assert_stack_load( 1 );
  ArrayDatum connectome = getValue< ArrayDatum >( i->OStack.top() );

  Network::get_network().connect( connectome );
  i->OStack.pop();
  i->EStack.pop();
}

/* BeginDocumentation
   Name: DivergentConnect - Connect node to a population of nodes.

   Synopsis:
   source [targets]                              DivergentConnect -> -
   source [targets]                    /synmodel DivergentConnect -> -
   source [targets] [weights] [delays]           DivergentConnect -> -
   source [targets] [weights] [delays] /synmodel DivergentConnect -> -

   Parameters:
   source    - GID of source node
   [targets] - array of (global IDs of) potential target nodes
   [weights] - weights for the connections. List of the same size as targets or 1.
   [delays]  - delays for the connections. List of the same size as targets or 1.
   /synmodel - The synapse model for the connection (see Options below)

   Options:
   If not given, the synapse model is taken from the Options dictionary
   of the Connect command.

   Description:
   Connect a neuron with a set of target neurons.

   Author:
   Marc-Oliver Gewaltig
   modified Ruediger Kupper, 20.3.2003
   modified Jochen Eppler, 04.11.2005
   SeeAlso: RandomDivergentConnect, ConvergentConnect
*/

void
NestModule::DivergentConnect_i_ia_a_a_lFunction::execute( SLIInterpreter* i ) const
{
  i->assert_stack_load( 5 );

  long source_adr = getValue< long >( i->OStack.pick( 4 ) );
  TokenArray target_adr = getValue< TokenArray >( i->OStack.pick( 3 ) );

  TokenArray weights = getValue< TokenArray >( i->OStack.pick( 2 ) );
  TokenArray delays = getValue< TokenArray >( i->OStack.pick( 1 ) );

  const Name synmodel_name = getValue< std::string >( i->OStack.pick( 0 ) );
  const Token synmodel = Network::get_network().get_synapsedict().lookup( synmodel_name );
  if ( synmodel.empty() )
    throw UnknownSynapseType( synmodel_name.toString() );
  const index synmodel_id = static_cast< index >( synmodel );

  Network::get_network().divergent_connect( source_adr, target_adr, weights, delays, synmodel_id );

  i->OStack.pop( 5 );
  i->EStack.pop();
}

// Documentation can be found in lib/sli/nest-init.sli near definition
// of the trie for RandomConvergentConnect.
void
NestModule::RDivergentConnect_i_i_ia_da_da_b_b_lFunction::execute( SLIInterpreter* i ) const
{
  i->assert_stack_load( 8 );

  long source_adr = getValue< long >( i->OStack.pick( 7 ) );
  size_t n = getValue< long >( i->OStack.pick( 6 ) );
  TokenArray target_adr = getValue< TokenArray >( i->OStack.pick( 5 ) );
  TokenArray weights = getValue< TokenArray >( i->OStack.pick( 4 ) );
  TokenArray delays = getValue< TokenArray >( i->OStack.pick( 3 ) );
  bool allow_multapses = getValue< bool >( i->OStack.pick( 2 ) );
  bool allow_autapses = getValue< bool >( i->OStack.pick( 1 ) );

  const Name synmodel_name = getValue< std::string >( i->OStack.pick( 0 ) );
  const Token synmodel = Network::get_network().get_synapsedict().lookup( synmodel_name );
  if ( synmodel.empty() )
    throw UnknownSynapseType( synmodel_name.toString() );
  const index synmodel_id = static_cast< index >( synmodel );

  Network::get_network().random_divergent_connect(
    source_adr, target_adr, n, weights, delays, allow_multapses, allow_autapses, synmodel_id );

  i->OStack.pop( 8 );
  i->EStack.pop();
}


/* BeginDocumentation
   Name: ConvergentConnect - Connect population of nodes to a single node.

   Synopsis:
   [sources] target                    /synmodel ConvergentConnect -> -
   [sources] target                    /synmodel ConvergentConnect -> -
   [sources] target [weights] [delays] /synmodel ConvergentConnect -> -

   Parameters:
   [source]  - GID of source nodes
   target    - array of (global IDs of) potential target nodes
   [weights] - weights for the connections. List of the same size as sources or 1.
   [delays]  - delays for the connections. List of the same size as sources or 1.
   /synmodel - The synapse model for the connection (see Options below)

   Options:
   If not given, the synapse model is taken from the Options dictionary
   of the Connect command.

   Description:
   Connect a set of source neurons to a single neuron.

   Author:
   Ruediger Kupper, via copy-paste-and-modify from Oliver's DivergentConnect.
   Modified Ruediger Kupper, 20.03.2003
   Modified Jochen Martin Eppler, 03.03.2009
   SeeAlso: RandomConvergentConnect, DivergentConnect
*/

void
NestModule::ConvergentConnect_ia_i_a_a_lFunction::execute( SLIInterpreter* i ) const
{
  i->assert_stack_load( 5 );

  TokenArray source_adr = getValue< TokenArray >( i->OStack.pick( 4 ) );
  long target_adr = getValue< long >( i->OStack.pick( 3 ) );

  TokenArray weights = getValue< TokenArray >( i->OStack.pick( 2 ) );
  TokenArray delays = getValue< TokenArray >( i->OStack.pick( 1 ) );

  const Name synmodel_name = getValue< std::string >( i->OStack.pick( 0 ) );
  const Token synmodel = Network::get_network().get_synapsedict().lookup( synmodel_name );
  if ( synmodel.empty() )
    throw UnknownSynapseType( synmodel_name.toString() );
  const index synmodel_id = static_cast< index >( synmodel );

  Network::get_network().convergent_connect( source_adr, target_adr, weights, delays, synmodel_id );

  i->OStack.pop( 5 );
  i->EStack.pop();
}


// Documentation can be found in lib/sli/nest-init.sli near definition
// of the trie for RandomConvergentConnect.
void
NestModule::RConvergentConnect_ia_i_i_da_da_b_b_lFunction::execute( SLIInterpreter* i ) const
{
  i->assert_stack_load( 8 );

  TokenArray source_adr = getValue< TokenArray >( i->OStack.pick( 7 ) );
  long target_adr = getValue< long >( i->OStack.pick( 6 ) );
  size_t n = getValue< long >( i->OStack.pick( 5 ) );
  TokenArray weights = getValue< TokenArray >( i->OStack.pick( 4 ) );
  TokenArray delays = getValue< TokenArray >( i->OStack.pick( 3 ) );
  bool allow_multapses = getValue< bool >( i->OStack.pick( 2 ) );
  bool allow_autapses = getValue< bool >( i->OStack.pick( 1 ) );

  const Name synmodel_name = getValue< std::string >( i->OStack.pick( 0 ) );
  const Token synmodel = Network::get_network().get_synapsedict().lookup( synmodel_name );
  if ( synmodel.empty() )
    throw UnknownSynapseType( synmodel_name.toString() );
  const index synmodel_id = static_cast< index >( synmodel );

  Network::get_network().random_convergent_connect(
    source_adr, target_adr, n, weights, delays, allow_multapses, allow_autapses, synmodel_id );

  i->OStack.pop( 8 );
  i->EStack.pop();
}

// Documentation can be found in lib/sli/nest-init.sli near definition
// of the trie for RandomConvergentConnect.
void
NestModule::RConvergentConnect_ia_ia_ia_daa_daa_b_b_lFunction::execute( SLIInterpreter* i ) const
{
  i->assert_stack_load( 8 );

  TokenArray source_adr = getValue< TokenArray >( i->OStack.pick( 7 ) );
  TokenArray target_adr = getValue< TokenArray >( i->OStack.pick( 6 ) );
  TokenArray n = getValue< TokenArray >( i->OStack.pick( 5 ) );
  TokenArray weights = getValue< TokenArray >( i->OStack.pick( 4 ) );
  TokenArray delays = getValue< TokenArray >( i->OStack.pick( 3 ) );
  bool allow_multapses = getValue< bool >( i->OStack.pick( 2 ) );
  bool allow_autapses = getValue< bool >( i->OStack.pick( 1 ) );

  const Name synmodel_name = getValue< std::string >( i->OStack.pick( 0 ) );
  const Token synmodel = Network::get_network().get_synapsedict().lookup( synmodel_name );
  if ( synmodel.empty() )
    throw UnknownSynapseType( synmodel_name.toString() );
  const index synmodel_id = static_cast< index >( synmodel );

  Network::get_network().random_convergent_connect(
    source_adr, target_adr, n, weights, delays, allow_multapses, allow_autapses, synmodel_id );

  i->OStack.pop( 8 );
  i->EStack.pop();
}


/* BeginDocumentation
   Name: MemoryInfo - Report current memory usage.
   Description:
   MemoryInfo reports the current utilization of the memory manager for all models,
   which are used at least once. The output is sorted ascending according according
   to the name of the model is written to stdout. The unit of the data is byte.
   Note that MemoryInfo only gives you information about the memory requirements of
   the static model data inside of NEST. It does not tell anything about the memory
   situation on your computer.
   Synopsis:
   MemoryInfo -> -
   Availability: NEST
   Author: Jochen Martin Eppler
*/
void
NestModule::MemoryInfoFunction::execute( SLIInterpreter* i ) const
{
  Network::get_network().memory_info();
  i->EStack.pop();
}

/* BeginDocumentation
   Name: PrintNetwork - Print network tree in readable form.
   Synopsis:
   gid depth  PrintNetwork -> -
   Parameters:
   gid        - Global ID of the subnet to start tree printout.
   depth      - Integer, specifies down to which level the network is printed.
   Description:
   This function prints the network structure in a concise tree-like format
   according to the following rules:
   - Each Node is shown on a separate line, showing its model name followed
   by its in global id in brackets.

   +-[0] Subnet Dim=[1]
   |
   +- iaf_neuron [1]

   - Consecutive Nodes of the same model are summarised in a list.
   The list shows the model name, the global id of the first node in the
   sequence, then the number of consecutive nodes, then the global id of
   the last node in the sequence.

   +-[0] Subnet Dim=[1]
   |
   +- iaf_neuron [1]..(2)..[2]

   - If a node is a subnet, its global id is printed first, followed by the model
   name or its label (if it is defined). Next, the dimension is shown.
   If the current recursion level is less than the specified depth, the printout descends
   to the children of the subnet.
   After the header, a new line is printed, followed by the list of children
   at the next indentation level.
   After the last child, a new line is printed and the printout of the parent subnet
   is continued.

   Example:
   SLI ] /iaf_neuron Create
   SLI [1] /iaf_cond_alpha 10 Create
   SLI [2] /dc_generator [2 5 6] LayoutNetwork
   SLI [3] [0] 1 PrintNetwork
   +-[0] Subnet Dim=[12]
      |
      +- iaf_neuron [1]
      +- lifb_cond_neuron [2]..(10)..[11]
      +-[12] Subnet Dim=[2 5 6]
   SLI [3] [0] 2 PrintNetwork
   +-[0] Subnet Dim=[12]
      |
      +- iaf_neuron [1]
      +- lifb_cond_neuron [2]..(10)..[11]
      +-[12] Subnet Dim=[2 5 6]
          |
          +-[13] Subnet Dim=[5 6]
          +-[49] Subnet Dim=[5 6]
   SLI [3] [0] 3 PrintNetwork
   +-[0] Subnet Dim=[12]
      |
      +- iaf_neuron [1]
      +- lifb_cond_neuron [2]..(10)..[11]
      +-[12] Subnet Dim=[2 5 6]
          |
          +-[13] Subnet Dim=[5 6]
          |   |
          |   +-[14] Subnet Dim=[6]
          |   +-[21] Subnet Dim=[6]
          |   +-[28] Subnet Dim=[6]
          |   +-[35] Subnet Dim=[6]
          |   +-[42] Subnet Dim=[6]
          +-[49] Subnet Dim=[5 6]
              |
              +-[50] Subnet Dim=[6]
              +-[57] Subnet Dim=[6]
              +-[64] Subnet Dim=[6]
              +-[71] Subnet Dim=[6]
              +-[78] Subnet Dim=[6]
   SLI [3] [0] 4 PrintNetwork
   +-[0] Subnet Dim=[12]
      |
      +- iaf_neuron [1]
      +- lifb_cond_neuron [2]..(10)..[11]
      +-[12] Subnet Dim=[2 5 6]
          |
          +-[13] Subnet Dim=[5 6]
          |   |
          |   +-[14] Subnet Dim=[6]
          |   |   |
          |   |   +- dc_generator [15]..(6)..[20]
          |   |
          |   +-[21] Subnet Dim=[6]
          |   |   |
          |   |   +- dc_generator [22]..(6)..[27]
          |   |
          |   +-[28] Subnet Dim=[6]
          |   |   |
          |   |   +- dc_generator [29]..(6)..[34]
          |   |
          |   +-[35] Subnet Dim=[6]
          |   |   |
          |   |   +- dc_generator [36]..(6)..[41]
          |   |
          |   +-[42] Subnet Dim=[6]
          |       |
          |       +- dc_generator [43]..(6)..[48]
          |
          +-[49] Subnet Dim=[5 6]
              |
              +-[50] Subnet Dim=[6]
              |   |
              |   +- dc_generator [51]..(6)..[56]
              |
              +-[57] Subnet Dim=[6]
              |   |
              |   +- dc_generator [58]..(6)..[63]
              |
              +-[64] Subnet Dim=[6]
              |   |
              |   +- dc_generator [65]..(6)..[70]
              |
              +-[71] Subnet Dim=[6]
              |   |
              |   +- dc_generator [72]..(6)..[77]
              |
              +-[78] Subnet Dim=[6]
                  |
                  +- dc_generator [79]..(6)..[84]


   Availability: NEST
   Author: Marc-Oliver Gewaltig, Jochen Martin Eppler
*/
void
NestModule::PrintNetworkFunction::execute( SLIInterpreter* i ) const
{
  i->assert_stack_load( 2 );

  long gid = getValue< long >( i->OStack.pick( 1 ) );
  long depth = getValue< long >( i->OStack.pick( 0 ) );

  print_network( gid, depth - 1 );

  i->OStack.pop( 2 );
  i->EStack.pop();
}

/* BeginDocumentation
   Name: Rank - Return the MPI rank of the process.
   Synopsis: Rank -> int
   Description:
   Returns the rank of the MPI process (MPI_Comm_rank) executing the
   command. This function is mainly meant for logging and debugging
   purposes. It is highly discouraged to use this function to write
   rank-dependent code in a simulation script as this can break NEST
   in funny ways, of which dead-locks are the nicest.
   Availability: NEST 2.0
   Author: Jochen Martin Eppler
   FirstVersion: January 2006
   SeeAlso: NumProcesses, SyncProcesses, ProcessorName
*/
void
NestModule::RankFunction::execute( SLIInterpreter* i ) const
{
  i->OStack.push( Communicator::get_rank() );
  i->EStack.pop();
}

/* BeginDocumentation
   Name: NumProcesses - Return the number of MPI processes.
   Synopsis: NumProcesses -> int
   Description:
   Returns the number of MPI processes (MPI_Comm_size). This
   function is mainly meant for logging and debugging purposes.
   Availability: NEST 2.0
   Author: Jochen Martin Eppler
   FirstVersion: January 2006
   SeeAlso: Rank, SyncProcesses, ProcessorName
*/
void
NestModule::NumProcessesFunction::execute( SLIInterpreter* i ) const
{
  i->OStack.push( Communicator::get_num_processes() );
  i->EStack.pop();
}

/* BeginDocumentation
   Name: SetFakeNumProcesses - Set a fake number of MPI processes.
   Synopsis: n_procs SetFakeNumProcesses -> -
   Description:
   Sets the number of MPI processes to n_procs. Used for benchmarking purposes of memory consumption
   only.
   Please note:
   - Simulation of the network will not be possible after setting fake processes.
   - It is not possible to use this function when running a script on multiple actual MPI processes.
   - The setting of the fake number of processes has to happen before the kernel reset and before
   the setting of the local number of threads.
     After calling SetFakeNumProcesses, it is obligatory to call either ResetKernel or SetStatus on
   the Kernel for the setting of the fake
     number of processes to come into effect.

   A typical use case would be to test if a neuronal network fits on a machine of given size without
   using the actual resources.

   Example:
             %%% Set fake number of processes
             100 SetFakeNumProcesses
             ResetNetwork

             %%% Build network
             /iaf_neuron 100 Create
             [1 100] Range /n Set

             << /source n /target n >> Connect

             %%% Measure memory consumption
             memory_thisjob ==

       Execute this script with
             mpirun -np 1 nest example.sli



   Availability: NEST 2.2
   Author: Susanne Kunkel
   FirstVersion: July 2011
   SeeAlso: NumProcesses
*/
void
NestModule::SetFakeNumProcesses_iFunction::execute( SLIInterpreter* i ) const
{
  i->assert_stack_load( 1 );
  long n_procs = getValue< long >( i->OStack.pick( 0 ) );

  enable_dryrun_mode( n_procs );

  i->OStack.pop( 1 );
  i->EStack.pop();
}

/* BeginDocumentation
   Name: SetNumRecProcesses - Set the number of MPI processes dedicated to recording spikes.
   Synopsis: n_procs SetNumRecProcesses -> -
   Description:
   Sets the number of recording MPI processes to n_procs. Usually,
   spike detectors are distributed over all processes and record
   from local neurons only. If a number of processes is dedicated to
   spike detection, each spike detector is hosted on one of these
   processes and records globally from all simulating processes.
   Availability: NEST 2.4
   Authors: Susanne Kunkel, Maximilian Schmidt
   FirstVersion: April 2014
   SeeAlso: NumProcesses
*/
void
NestModule::SetNumRecProcesses_iFunction::execute( SLIInterpreter* i ) const
{
  i->assert_stack_load( 1 );
  long n_rec_procs = getValue< long >( i->OStack.pick( 0 ) );

  set_num_rec_processes( n_rec_procs );

  i->OStack.pop( 1 );
  i->EStack.pop();
}


/* BeginDocumentation
   Name: SyncProcesses - Synchronize all MPI processes.
   Synopsis: SyncProcesses -> -
   Availability: NEST 2.0
   Author: Alexander Hanuschkin
   FirstVersion: April 2009
   Description:
   This function allows to synchronize all MPI processes at any
   point in a simulation script. Internally, the function uses
   MPI_Barrier(). Note that during simulation the processes are
   automatically synchronized without the need for user interaction.
   SeeAlso: Rank, NumProcesses, ProcessorName
*/
void
NestModule::SyncProcessesFunction::execute( SLIInterpreter* i ) const
{
  Communicator::synchronize();
  i->EStack.pop();
}

/* BeginDocumentation
   Name: TimeCommunication - returns average time taken for MPI_Allgather over n calls with m bytes
   Synopsis:
   n m TimeCommunication -> time
   Availability: NEST 2.0
   Author: Abigail Morrison
   FirstVersion: August 2009
   Description:
   The function allows a user to test how much time a call the Allgather costs
*/
void
NestModule::TimeCommunication_i_i_bFunction::execute( SLIInterpreter* i ) const
{
  i->assert_stack_load( 3 );
  long samples = getValue< long >( i->OStack.pick( 2 ) );
  long num_bytes = getValue< long >( i->OStack.pick( 1 ) );
  bool offgrid = getValue< bool >( i->OStack.pick( 0 ) );

  double_t time = 0.0;
  if ( offgrid )
    time = Communicator::time_communicate_offgrid( num_bytes, samples );
  else
    time = Communicator::time_communicate( num_bytes, samples );

  i->OStack.pop( 3 );
  i->OStack.push( time );
  i->EStack.pop();
}
/* BeginDocumentation
   Name: TimeCommunicationv - returns average time taken for MPI_Allgatherv over n calls with m
   bytes
   Synopsis:
   n m TimeCommunication -> time
   Availability: NEST 2.0
   Author:
   FirstVersion: August 2012
   Description:
   The function allows a user to test how much time a call the Allgatherv costs
   Does not work for offgrid!!!
*/
void
NestModule::TimeCommunicationv_i_iFunction::execute( SLIInterpreter* i ) const
{
  i->assert_stack_load( 2 );
  long samples = getValue< long >( i->OStack.pick( 1 ) );
  long num_bytes = getValue< long >( i->OStack.pick( 0 ) );


  double_t time = 0.0;

  time = Communicator::time_communicatev( num_bytes, samples );

  i->OStack.pop( 2 );
  i->OStack.push( time );
  i->EStack.pop();
}

/* BeginDocumentation
   Name: TimeCommunicationAlltoall - returns average time taken for MPI_Alltoall over n calls with m
   bytes
   Synopsis:
   n m TimeCommunicationAlltoall -> time
   Availability: 10kproject (>r11254)
   Author: Jakob Jordan
   FirstVersion: June 2014
   Description:
   The function allows a user to test how much time a call to MPI_Alltoall costs
   SeeAlso: TimeCommunication
 */
void
NestModule::TimeCommunicationAlltoall_i_iFunction::execute( SLIInterpreter* i ) const
{
  i->assert_stack_load( 2 );
  long samples = getValue< long >( i->OStack.pick( 1 ) );
  long num_bytes = getValue< long >( i->OStack.pick( 0 ) );


  double_t time = 0.0;

  time = Communicator::time_communicate_alltoall( num_bytes, samples );

  i->OStack.pop( 2 );
  i->OStack.push( time );
  i->EStack.pop();
}

/* BeginDocumentation
   Name: TimeCommunicationAlltoallv - returns average time taken for MPI_Alltoallv over n calls with
   m bytes
   Synopsis:
   n m TimeCommunicationAlltoallv -> time
   Availability: 10kproject (>r11300)
   Author: Jakob Jordan
   FirstVersion: July 2014
   Description:
   The function allows a user to test how much time a call to MPI_Alltoallv costs
   SeeAlso: TimeCommunication
 */
void
NestModule::TimeCommunicationAlltoallv_i_iFunction::execute( SLIInterpreter* i ) const
{
  i->assert_stack_load( 2 );
  long samples = getValue< long >( i->OStack.pick( 1 ) );
  long num_bytes = getValue< long >( i->OStack.pick( 0 ) );


  double_t time = 0.0;

  time = Communicator::time_communicate_alltoallv( num_bytes, samples );

  i->OStack.pop( 2 );
  i->OStack.push( time );
  i->EStack.pop();
}

/* BeginDocumentation
   Name: ProcessorName - Returns a unique specifier for the actual node.
   Synopsis: ProcessorName -> string
   Availability: NEST 2.0
   Author: Alexander Hanuschkin
   FirstVersion: April 2009
   Description:
   This function returns the name of the processor it was called
   on (MPI_Get_processor_name). See MPI documentation for more details. If NEST is not
   compiled with MPI support, this function returns the hostname of
   the machine as returned by the POSIX function gethostname().
   Examples:
   (I'm process ) =only Rank 1 add =only ( of ) =only NumProcesses =only ( on machine ) =only
   ProcessorName =
   SeeAlso: Rank, NumProcesses, SyncProcesses
*/
void
NestModule::ProcessorNameFunction::execute( SLIInterpreter* i ) const
{
  i->OStack.push( Communicator::get_processor_name() );
  i->EStack.pop();
}

#ifdef HAVE_MPI
/* BeginDocumentation
   Name: abort - Abort all NEST processes gracefully.
   Paramteres:
   exitcode - The exitcode to quit with
   Description:
   This function can be run by the user to end all NEST processes as
   gracefully as possible. If NEST is compiled without MPI support,
   this will just call quit_i. If compiled with MPI support, it will
   call MPI_Abort, which will kill all processes of the application
   and thus prevents deadlocks. The exitcode is userabort in both
   cases (see statusdict/exitcodes).
   Availability: NEST 2.0
   Author: Jochen Martin Eppler
   FirstVersion: October 2012
   SeeAlso: quit, Rank, SyncProcesses, ProcessorName
*/
void
NestModule::MPIAbort_iFunction::execute( SLIInterpreter* i ) const
{
  i->assert_stack_load( 1 );
  long exitcode = getValue< long >( i->OStack.pick( 0 ) );
  Communicator::mpi_abort( exitcode );
  i->EStack.pop();
}
#endif

/* BeginDocumentation
   Name: GetVpRNG - return random number generator associated to virtual process of node
   Synopsis:
   gid GetVpRNG -> rngtype
   Parameters:
   gid  - global id of the node
   Description:
   This function is helpful in the implementation of parallelized wiring
   routines that create idential random structures independent of the
   number of machines and threads participating in the simulation. The
   function is used in SLI libraries, e.g. in the implementation of
   RandomConvergentConnect. There is probably no need to directly use
   GetVpRNG in scripts describing a particular simulation.

   In NEST each node (e.g. neuron) is assigned to a virtual process and
   each virtual process maintains its own random number generator. In a
   simulation run the virtual processes are equally distributed over the
   participating machines and threads as speciefied by the user. In NEST
   2.0 virtual processes are identified with threads.  Thus, with the
   option /total_num_virtual_procs of [0] set to n, there are in total
   always n threads (virtual processes) independent of the number of
   participating machines.  The concept of virtual processes is described
   in detail in [1].

   Identical results are achieved independent of the number of machines
   and threads participating in a simulation if all operations modifying
   a neuron and its incoming synapses use the random number generator of
   the virtual process the neuron is assigned to.

   An ArgumentTypeError is raised if GetVpRNG is called for a
   non-local gid.

   Examples:
   In the implementation of RandomConvergentConnect the Connect
   operations are only carried out on the machine the target neuron lives
   on. Whether the neuron is located on a specific machine is tested
   using the /local property of the neuron.  The random selection of
   source neurons is made using the random number generator of the thread
   the target neuron is assigned to.

   References:
   [1] Morrison A, Mehring C, Geisel T, Aertsen A, and Diesmann M (2005)
       Advancing the boundaries of high connectivity network simulation
       with distributed computing. Neural Computation 17(8):1776-1801
       The article is available at www.nest-simulator.org

   Author: Tobias Potjans, Moritz Helias, Diesmann
   SeeAlso: GetGlobalRNG, RandomConvergentConnect
*/
void
NestModule::GetVpRngFunction::execute( SLIInterpreter* i ) const
{
  i->assert_stack_load( 1 );

  index target = getValue< long >( i->OStack.pick( 0 ) );

  librandom::RngPtr rng = get_vp_rng( target );

  Token rt( new librandom::RngDatum( rng ) );
  i->OStack.pop( 1 );
  i->OStack.push_move( rt );

  i->EStack.pop();
}

/* BeginDocumentation
   Name: GetGlobalRNG - return global random number generator
   Synopsis:
   GetGlobalRNG -> rngtype
   Description:
   This function returns the global random number generator which
   can be used in situations where the same sequence of random
   numbers is needed in all MPI processes. The user must EXERT
   EXTREME CARE to ensure that all MPI processes use exactly
   the same random numbers while executing a script. NEST performs
   only a simple test upon each call to Simulate to check if the
   global RNGs on all MPI processes are still in sync.

   Examples:
   The RandomDivergentConnect function makes use of numbers
   from the global RNG.

   References:
   [1] Morrison A, Mehring C, Geisel T, Aertsen A, and Diesmann M (2005)
       Advancing the boundaries of high connectivity network simulation
       with distributed computing. Neural Computation 17(8):1776-1801
       The article is available at www.nest-simulator.org

   Author: Tobias Potjans, Moritz Helias, Diesmann
   SeeAlso: GetVpRNG, RandomDivergentConnect
*/
void
NestModule::GetGlobalRngFunction::execute( SLIInterpreter* i ) const
{
  librandom::RngPtr rng = get_global_rng();

  Token rt( new librandom::RngDatum( rng ) );
  i->OStack.push_move( rt );

  i->EStack.pop();
}

void
NestModule::Cvdict_CFunction::execute( SLIInterpreter* i ) const
{
  i->assert_stack_load( 1 );

  ConnectionDatum conn = getValue< ConnectionDatum >( i->OStack.pick( 0 ) );
  DictionaryDatum dict = conn.get_dict();

  i->OStack.pop();
  i->OStack.push( dict );
  i->EStack.pop();
}

void
NestModule::Cvgidcollection_i_iFunction::execute( SLIInterpreter* i ) const
{
  i->assert_stack_load( 2 );

  const long_t first = getValue< long_t >( i->OStack.pick( 1 ) );
  const long_t last = getValue< long_t >( i->OStack.pick( 0 ) );
  GIDCollectionDatum gidcoll = GIDCollection( first, last );

  i->OStack.pop( 2 );
  i->OStack.push( gidcoll );
  i->EStack.pop();
}

void
NestModule::Cvgidcollection_iaFunction::execute( SLIInterpreter* i ) const
{
  i->assert_stack_load( 1 );

  TokenArray gids = getValue< TokenArray >( i->OStack.pick( 0 ) );
  GIDCollectionDatum gidcoll = GIDCollection( gids );

  i->OStack.pop();
  i->OStack.push( gidcoll );
  i->EStack.pop();
}

void
NestModule::Cvgidcollection_ivFunction::execute( SLIInterpreter* i ) const
{
  i->assert_stack_load( 1 );

  IntVectorDatum gids = getValue< IntVectorDatum >( i->OStack.pick( 0 ) );
  GIDCollectionDatum gidcoll = GIDCollection( gids );

  i->OStack.pop();
  i->OStack.push( gidcoll );
  i->EStack.pop();
}

void
NestModule::Size_gFunction::execute( SLIInterpreter* i ) const
{
  i->assert_stack_load( 1 );
  GIDCollectionDatum gidcoll = getValue< GIDCollectionDatum >( i->OStack.pick( 0 ) );

  i->OStack.pop();
  i->OStack.push( gidcoll.size() );
  i->EStack.pop();
}

#ifdef HAVE_MUSIC
/* BeginDocumentation
   Name: SetAcceptableLatency - set the acceptable latency of a MUSIC input port

   Synopsis:
   (spikes_in) 0.5 SetAcceptableLatency -> -

   Parameters:
   port_name - the name of the MUSIC input port
   latency   - the acceptable latency (ms) to set for the port

   Author: Jochen Martin Eppler
   FirstVersion: April 2009
   Availability: Only when compiled with MUSIC
   SeeAlso: music_event_in_proxy
*/
void
NestModule::SetAcceptableLatencyFunction::execute( SLIInterpreter* i ) const
{
  i->assert_stack_load( 2 );

  std::string port_name = getValue< std::string >( i->OStack.pick( 1 ) );
  double latency = getValue< double >( i->OStack.pick( 0 ) );

  Network::get_network().set_music_in_port_acceptable_latency( port_name, latency );

  i->OStack.pop( 2 );
  i->EStack.pop();
}

void
NestModule::SetMaxBufferedFunction::execute( SLIInterpreter* i ) const
{
  i->assert_stack_load( 2 );

  std::string port_name = getValue< std::string >( i->OStack.pick( 1 ) );
  int maxBuffered = getValue< long >( i->OStack.pick( 0 ) );

  Network::get_network().set_music_in_port_max_buffered( port_name, maxBuffered );

  i->OStack.pop( 2 );
  i->EStack.pop();
}
#endif

void
NestModule::init( SLIInterpreter* i )
{
  ConnectionType.settypename( "connectiontype" );
  ConnectionType.setdefaultaction( SLIInterpreter::datatypefunction );

  GIDCollectionType.settypename( "gidcollectiontype" );
  GIDCollectionType.setdefaultaction( SLIInterpreter::datatypefunction );

  // set resolution, ensure clock is calibrated to new resolution
  Time::reset_resolution();
  Network::get_network().calibrate_clock();

  // register interface functions with interpreter
  i->createcommand( "ChangeSubnet", &changesubnet_ifunction );
  i->createcommand( "CurrentSubnet", &currentsubnetfunction );
  i->createcommand( "GetNodes_i_D_b_b", &getnodes_i_D_b_bfunction );
  i->createcommand( "GetLeaves_i_D_b", &getleaves_i_D_bfunction );
  i->createcommand( "GetChildren_i_D_b", &getchildren_i_D_bfunction );

  i->createcommand( "RestoreNodes_a", &restorenodes_afunction );

  i->createcommand( "SetStatus_id", &setstatus_idfunction );
  i->createcommand( "SetStatus_CD", &setstatus_CDfunction );
  i->createcommand( "SetStatus_aa", &setstatus_aafunction );

  i->createcommand( "GetStatus_i", &getstatus_ifunction );
  i->createcommand( "GetStatus_C", &getstatus_Cfunction );
  i->createcommand( "GetStatus_a", &getstatus_afunction );

  i->createcommand( "GetConnections_D", &getconnections_Dfunction );
  i->createcommand( "cva_C", &cva_cfunction );

  i->createcommand( "Simulate_d", &simulatefunction );

  i->createcommand( "CopyModel_l_l_D", &copymodel_l_l_Dfunction );
  i->createcommand( "SetDefaults_l_D", &setdefaults_l_Dfunction );
  i->createcommand( "GetDefaults_l", &getdefaults_lfunction );

  i->createcommand( "ResumeSimulation", &resumesimulationfunction );
  i->createcommand( "Create_l_i", &create_l_ifunction );

  i->createcommand( "Connect_i_i_l", &connect_i_i_lfunction );
  i->createcommand( "Connect_i_i_d_d_l", &connect_i_i_d_d_lfunction );
  i->createcommand( "Connect_i_i_D_l", &connect_i_i_D_lfunction );

  i->createcommand( "Connect_g_g_D_D", &connect_g_g_D_Dfunction );

  i->createcommand( "DataConnect_i_D_s", &dataconnect_i_D_sfunction );
  i->createcommand( "DataConnect_a", &dataconnect_afunction );

  i->createcommand( "DivergentConnect_i_ia_a_a_l", &divergentconnect_i_ia_a_a_lfunction );
  i->createcommand(
    "RandomDivergentConnect_i_i_ia_da_da_b_b_l", &rdivergentconnect_i_i_ia_da_da_b_b_lfunction );

  i->createcommand( "ConvergentConnect_ia_i_a_a_l", &convergentconnect_ia_i_a_a_lfunction );
  i->createcommand(
    "RandomConvergentConnect_ia_i_i_da_da_b_b_l", &rconvergentconnect_ia_i_i_da_da_b_b_lfunction );
  i->createcommand( "RandomConvergentConnect_ia_ia_ia_daa_daa_b_b_l",
    &rconvergentconnect_ia_ia_ia_daa_daa_b_b_lfunction );

  i->createcommand( "ResetNetwork", &resetnetworkfunction );
  i->createcommand( "ResetKernel", &resetkernelfunction );

  i->createcommand( "MemoryInfo", &memoryinfofunction );

  i->createcommand( "PrintNetwork", &printnetworkfunction );

  i->createcommand( "Rank", &rankfunction );
  i->createcommand( "NumProcesses", &numprocessesfunction );
  i->createcommand( "SetFakeNumProcesses", &setfakenumprocesses_ifunction );
  i->createcommand( "SetNumRecProcesses", &setnumrecprocesses_ifunction );
  i->createcommand( "SyncProcesses", &syncprocessesfunction );
  i->createcommand( "TimeCommunication_i_i_b", &timecommunication_i_i_bfunction );
  i->createcommand( "TimeCommunicationv_i_i", &timecommunicationv_i_ifunction );
  i->createcommand( "TimeCommunicationAlltoall_i_i", &timecommunicationalltoall_i_ifunction );
  i->createcommand( "TimeCommunicationAlltoallv_i_i", &timecommunicationalltoallv_i_ifunction );
  i->createcommand( "ProcessorName", &processornamefunction );
#ifdef HAVE_MPI
  i->createcommand( "MPI_Abort", &mpiabort_ifunction );
#endif

  i->createcommand( "GetVpRNG", &getvprngfunction );
  i->createcommand( "GetGlobalRNG", &getglobalrngfunction );

  i->createcommand( "cvdict_C", &cvdict_Cfunction );

  i->createcommand( "cvgidcollection_i_i", &cvgidcollection_i_ifunction );
  i->createcommand( "cvgidcollection_ia", &cvgidcollection_iafunction );
  i->createcommand( "cvgidcollection_iv", &cvgidcollection_ivfunction );
  i->createcommand( "size_g", &size_gfunction );

#ifdef HAVE_MUSIC
  i->createcommand( "SetAcceptableLatency", &setacceptablelatency_l_dfunction );
  i->createcommand( "SetMaxBuffered", &setmaxbuffered_l_ifunction );
#endif

  // Add connection rules
  Network::get_network().register_conn_builder< OneToOneBuilder >( "one_to_one" );
  Network::get_network().register_conn_builder< AllToAllBuilder >( "all_to_all" );
  Network::get_network().register_conn_builder< FixedInDegreeBuilder >( "fixed_indegree" );
  Network::get_network().register_conn_builder< FixedOutDegreeBuilder >( "fixed_outdegree" );
  Network::get_network().register_conn_builder< BernoulliBuilder >( "pairwise_bernoulli" );
  Network::get_network().register_conn_builder< FixedTotalNumberBuilder >( "fixed_total_number" );

  Token statusd = i->baselookup( Name( "statusdict" ) );
  DictionaryDatum dd = getValue< DictionaryDatum >( statusd );
  dd->insert( Name( "kernelname" ), new StringDatum( "NEST" ) );
  dd->insert( Name( "is_mpi" ), new BoolDatum( Communicator::get_initialized() ) );
}

} // namespace nest<|MERGE_RESOLUTION|>--- conflicted
+++ resolved
@@ -400,17 +400,10 @@
 {
   i->assert_stack_load( 2 );
 
-<<<<<<< HEAD
   const Name name = getValue< Name >( i->OStack.pick( 1 ) );
   DictionaryDatum params = getValue< DictionaryDatum >( i->OStack.pick( 0 ) );
 
   kernel().model_manager.set_model_defaults(name, params);
-=======
-  const Name modelname = getValue< Name >( i->OStack.pick( 1 ) );
-  DictionaryDatum dict = getValue< DictionaryDatum >( i->OStack.pick( 0 ) );
-
-  set_model_defaults( modelname, dict );
->>>>>>> 9af9d627
 
   i->OStack.pop( 2 );
   i->EStack.pop();
@@ -509,19 +502,11 @@
   i->assert_stack_load( 3 );
 
   // fetch existing model name from stack
-<<<<<<< HEAD
   const Name old_name = getValue< Name >( i->OStack.pick( 2 ) );
   const Name new_name = getValue< Name >( i->OStack.pick( 1 ) );
   DictionaryDatum params = getValue< DictionaryDatum >( i->OStack.pick( 0 ) );
 
   kernel().model_manager.copy_model(old_name, new_name, params);
-=======
-  const Name oldmodname = getValue< Name >( i->OStack.pick( 2 ) );
-  const std::string newmodname = getValue< std::string >( i->OStack.pick( 1 ) );
-  DictionaryDatum dict = getValue< DictionaryDatum >( i->OStack.pick( 0 ) );
-
-  copy_model( oldmodname, newmodname, dict );
->>>>>>> 9af9d627
 
   i->OStack.pop( 3 );
   i->EStack.pop();
