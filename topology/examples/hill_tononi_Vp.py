# -*- coding: utf-8 -*-
#
# hill_tononi_Vp.py
#
# This file is part of NEST.
#
# Copyright (C) 2004 The NEST Initiative
#
# NEST is free software: you can redistribute it and/or modify
# it under the terms of the GNU General Public License as published by
# the Free Software Foundation, either version 2 of the License, or
# (at your option) any later version.
#
# NEST is distributed in the hope that it will be useful,
# but WITHOUT ANY WARRANTY; without even the implied warranty of
# MERCHANTABILITY or FITNESS FOR A PARTICULAR PURPOSE.  See the
# GNU General Public License for more details.
#
# You should have received a copy of the GNU General Public License
# along with NEST.  If not, see <http://www.gnu.org/licenses/>.

# ! ===========================================
# ! NEST Topology Module: A Case-Based Tutorial
# ! ===========================================
# !
# ! :Author: Hans Ekkehard Plesser
# ! :Institution: Norwegian University of Life Sciences
# ! :Version: 0.4
# ! :Date: 21 November 2012
# ! :Copyright: The NEST Initiative (2004)
# ! :License: Creative Commons Attribution License
# !
# ! **NOTE:** The network generated by this script does generate
# ! dynamics in which the activity of the entire system, especially
# ! Rp and Vp oscillates with approx 5 Hz. This is different from
# ! the full model. Deviations are due to the different model type
# ! and the elimination of a number of connections, with no changes
# ! to the weights.
# !
# ! Introduction
# ! ============
# !
# ! This tutorial shows you how to implement a simplified version of the
# ! Hill-Tononi model of the early visual pathway using the NEST Topology
# ! module.  The model is described in the paper
# !
# !   S. L. Hill and G. Tononi.
# !   Modeling Sleep and Wakefulness in the Thalamocortical System.
# !   J Neurophysiology **93**:1671-1698 (2005).
# !   Freely available via `doi 10.1152/jn.00915.2004
# !   <http://dx.doi.org/10.1152/jn.00915.2004>`_.
# !
# ! We simplify the model somewhat both to keep this tutorial a bit
# ! shorter, and because some details of the Hill-Tononi model are not
# ! currently supported by NEST. Simplifications include:
# !
# ! 1. We use the ``iaf_cond_alpha`` neuron model, which is
# !    simpler than the Hill-Tononi model.
# !
# ! #. As the ``iaf_cond_alpha`` neuron model only supports two
# !    synapses (labeled "ex" and "in"), we only include AMPA and
# !    GABA_A synapses.
# !
# ! #. We ignore the secondary pathway (Ts, Rs, Vs), since it adds just
# !    more of the same from a technical point of view.
# !
# ! #. Synaptic delays follow a Gaussian distribution in the HT
# !    model. This implies actually a Gaussian distributions clipped at
# !    some small, non-zero delay, since delays must be
# !    positive. Currently, there is a bug in the Topology module when
# !    using clipped Gaussian distribution. We therefore draw delays from a
# !    uniform distribution.
# !
# ! #. Some further adaptations are given at the appropriate locations in
# !    the script.
# !
# ! This tutorial is divided in the following sections:
# !
# ! Philosophy_
# !    Discusses the philosophy applied to model implementation in this
# !    tutorial
# !
# ! Preparations_
# !    Neccessary steps to use NEST and the Topology Module
# !
# ! `Configurable Parameters`_
# !    Define adjustable network parameters
# !
# ! `Neuron Models`_
# !    Define the neuron models needed by the network model
# !
# ! Populations_
# !    Create Populations
# !
# ! `Synapse models`_
# !    Define the synapse models used in the network model
# !
# ! Connections_
# !    Create Connections
# !
# ! `Example simulation`_
# !    Perform a small simulation for illustration. This
# !    section also discusses the setup for recording.

# ! Philosophy
# ! ==========

# ! A network models has two essential components: *populations* and
# ! *projections*.  We first use NEST's ``CopyModel()`` mechanism to
# ! create specific models for all populations and subpopulations in
# ! the network, and then create the populations using the Topology
# ! modules ``CreateLayer()`` function.
# !
# ! We use a two-stage process to create the connections, mainly
# ! because the same configurations are required for a number of
# ! projections: we first define dictionaries specifying the
# ! connections, then apply these dictionaries later.
# !
# ! The way in which we declare the network model here is an
# ! example. You should not consider it the last word: we expect to see
# ! a significant development in strategies and tools for network
# ! descriptions in the future. The following contributions to CNS\*09
# ! seem particularly interesting
# !
# ! - Ralf Ansorg & Lars Schwabe. Declarative model description and
# !   code generation for hybrid individual- and population-based
# !   simulations of the early visual system (P57);
# ! - Sharon Crook, R. Angus Silver, & Padraig Gleeson. Describing
# !   and exchanging models of neurons and neuronal networks with
# !   NeuroML (F1);
# !
# ! as well as the following paper which will apply in PLoS
# ! Computational Biology shortly:
# !
# ! - Eilen Nordlie, Marc-Oliver Gewaltig, & Hans Ekkehard Plesser.
# !   Towards reproducible descriptions of neuronal network models.

# ! Preparations
# ! ============

# ! Please make sure that your ``PYTHONPATH`` is set correctly, so
# ! that Python can find the NEST Python module.

# ! **Note:** By default, the script does not show any graphics.
# ! Set ``SHOW_FIGURES`` to ``True`` to activate graphics.

# ! This example uses the function GetLeaves, which is deprecated. A
# ! deprecation warning is therefore issued. For details about deprecated
# ! functions, see documentation.


import pylab
SHOW_FIGURES = False

if not SHOW_FIGURES:
    pylab_show = pylab.show

    def nop(s=None):
        pass

    pylab.show = nop
else:
    pylab.ion()

# ! Introduction
# !=============
# ! This tutorial gives a brief introduction to the ConnPlotter
# ! toolbox.  It is by no means complete.

# ! Load pynest
import nest

# ! Load NEST Topoplogy module (NEST 2.2)
import nest.topology as topo

# ! Make sure we start with a clean slate, even if we re-run the script
# ! in the same Python session.
nest.ResetKernel()

# ! Import math, we need Pi
import math

# ! Configurable Parameters
# ! =======================
# !
# ! Here we define those parameters that we take to be
# ! configurable. The choice of configurable parameters is obviously
# ! arbitrary, and in practice one would have far more configurable
# ! parameters. We restrict ourselves to:
# !
# ! - Network size in neurons ``N``, each layer is ``N x N``.
# ! - Network size in subtended visual angle ``visSize``, in degree.
# ! - Temporal frequency of drifting grating input ``f_dg``, in Hz.
# ! - Spatial wavelength and direction of drifting grating input,
# !   ``lambda_dg`` and ``phi_dg``, in degree/radian.
# ! - Background firing rate of retinal nodes and modulation amplitude,
# !   ``retDC`` and ``retAC``, in Hz.
# ! - Simulation duration ``simtime``; actual simulation is split into
# !   intervals of ``sim_interval`` length, so that the network state
# !   can be visualized in those intervals. Times are in ms.
Params = {'N': 40,
          'visSize': 8.0,
          'f_dg': 2.0,
          'lambda_dg': 2.0,
          'phi_dg': 0.0,
          'retDC': 30.0,
          'retAC': 30.0,
          'simtime': 100.0,
          'sim_interval': 5.0
          }

# ! Neuron Models
# ! =============
# !
# ! We declare models in two steps:
# !
# ! 1. We define a dictionary specifying the NEST neuron model to use
# !    as well as the parameters for that model.
# ! #. We create three copies of this dictionary with parameters
# !    adjusted to the three model variants specified in Table~2 of
# !    Hill & Tononi (2005) (cortical excitatory, cortical inhibitory,
# !    thalamic)
# !
# ! In addition, we declare the models for the stimulation and
# ! recording devices.
# !
# ! The general neuron model
# ! ------------------------
# !
# ! We use the ``iaf_cond_alpha`` neuron, which is an
# ! integrate-and-fire neuron with two conductance-based synapses which
# ! have alpha-function time course.  Any input with positive weights
# ! will automatically directed to the synapse labeled ``_ex``, any
# ! with negative weights to the synapes labeled ``_in``.  We define
# ! **all** parameters explicitly here, so that no information is
# ! hidden in the model definition in NEST. ``V_m`` is the membrane
# ! potential to which the model neurons will be initialized.
# ! The model equations and parameters for the Hill-Tononi neuron model
# ! are given on pp. 1677f and Tables 2 and 3 in that paper. Note some
# ! peculiarities and adjustments:
# !
# ! - Hill & Tononi specify their model in terms of the membrane time
# !   constant, while the ``iaf_cond_alpha`` model is based on the
# !   membrane capcitance. Interestingly, conducantces are unitless in
# !   the H&T model. We thus can use the time constant directly as
# !   membrane capacitance.
# ! - The model includes sodium and potassium leak conductances. We
# !   combine these into a single one as follows:
# $   \begin{equation}-g_{NaL}(V-E_{Na}) - g_{KL}(V-E_K)
# $      = -(g_{NaL}+g_{KL})
# $        \left(V-\frac{g_{NaL}E_{NaL}+g_{KL}E_K}{g_{NaL}g_{KL}}\right)
# $   \end{equation}
# ! - We write the resulting expressions for g_L and E_L explicitly
# !   below, to avoid errors in copying from our pocket calculator.
# ! - The paper gives a range of 1.0-1.85 for g_{KL}, we choose 1.5
# !   here.
# ! - The Hill-Tononi model has no explicit reset or refractory
# !   time. We arbitrarily set V_reset and t_ref.
# ! - The paper uses double exponential time courses for the synaptic
# !   conductances, with separate time constants for the rising and
# !   fallings flanks. Alpha functions have only a single time
# !   constant: we use twice the rising time constant given by Hill and
# !   Tononi.
# ! - In the general model below, we use the values for the cortical
# !   excitatory cells as defaults. Values will then be adapted below.
# !
nest.CopyModel('iaf_cond_alpha', 'NeuronModel',
               params={'C_m': 16.0,
                       'E_L': (0.2 * 30.0 + 1.5 * -90.0) / (0.2 + 1.5),
                       'g_L': 0.2 + 1.5,
                       'E_ex': 0.0,
                       'E_in': -70.0,
                       'V_reset': -60.0,
                       'V_th': -51.0,
                       't_ref': 2.0,
                       'tau_syn_ex': 1.0,
                       'tau_syn_in': 2.0,
                       'I_e': 0.0,
                       'V_m': -70.0})

# ! Adaptation of models for different populations
# ! ----------------------------------------------

# ! We must copy the `NeuronModel` dictionary explicitly, otherwise
# ! Python would just create a reference.

# ! Cortical excitatory cells
# ! .........................
# ! Parameters are the same as above, so we need not adapt anything
nest.CopyModel('NeuronModel', 'CtxExNeuron')

# ! Cortical inhibitory cells
# ! .........................
nest.CopyModel('NeuronModel', 'CtxInNeuron',
               params={'C_m': 8.0,
                       'V_th': -53.0,
                       't_ref': 1.0})

# ! Thalamic cells
# ! ..............
nest.CopyModel('NeuronModel', 'ThalamicNeuron',
               params={'C_m': 8.0,
                       'V_th': -53.0,
                       't_ref': 1.0,
                       'E_in': -80.0})


# ! Input generating nodes
# ! ----------------------

# ! Input is generated by sinusoidally modulate Poisson generators,
# ! organized in a square layer of retina nodes. These nodes require a
# ! slightly more complicated initialization than all other elements of
# ! the network:
# !
# ! - Average firing rate ``rate``, firing rate modulation depth ``amplitude``,
# !   and temporal modulation frequency ``frequency`` are the same for all
# !   retinal nodes and are set directly below.
# ! - The temporal phase ``phase`` of each node depends on its position in
# !   the grating and can only be assigned after the retinal layer has
# !   been created. We therefore specify a function for initalizing the
# !   ``phase``. This function will be called for each node.
def phaseInit(pos, lam, alpha):
    '''Initializer function for phase of drifting grating nodes.

       pos  : position (x,y) of node, in degree
       lam  : wavelength of grating, in degree
       alpha: angle of grating in radian, zero is horizontal

       Returns number to be used as phase of sinusoidal Poisson generator.
    '''
    return 360.0 / lam * (math.cos(alpha) * pos[0] + math.sin(alpha) * pos[1])


nest.CopyModel('sinusoidal_poisson_generator', 'RetinaNode',
               params={'amplitude': Params['retAC'],
                       'rate': Params['retDC'],
                       'frequency': Params['f_dg'],
                       'phase': 0.0,
                       'individual_spike_trains': False})

# ! Recording nodes
# ! ---------------

# ! We use the new ``multimeter`` device for recording from the model
# ! neurons. At present, ``iaf_cond_alpha`` is one of few models
# ! supporting ``multimeter`` recording.  Support for more models will
# ! be added soon; until then, you need to use ``voltmeter`` to record
# ! from other models.
# !
# ! We configure multimeter to record membrane potential to membrane
# ! potential at certain intervals to memory only. We record the GID of
# ! the recorded neurons, but not the time.
nest.CopyModel('multimeter', 'RecordingNode',
               params={'interval': Params['sim_interval'],
                       'record_from': ['V_m'],
                       'record_to': ['memory'],
                       'withgid': True,
                       'withtime': False})

# ! Populations
# ! ===========

# ! We now create the neuron populations in the model, again in the
# ! form of Python dictionaries. We define them in order from eye via
# ! thalamus to cortex.
# !
# ! We first define a dictionary defining common properties for all
# ! populations
layerProps = {'rows': Params['N'],
              'columns': Params['N'],
              'extent': [Params['visSize'], Params['visSize']],
              'edge_wrap': True}
# ! This dictionary does not yet specify the elements to put into the
# ! layer, since they will differ from layer to layer. We will add them
# ! below by updating the ``'elements'`` dictionary entry for each
# ! population.

# ! Retina
# ! ------
layerProps.update({'elements': 'RetinaNode'})
retina = topo.CreateLayer(layerProps)

<<<<<<< HEAD
=======
# retina_leaves is a work-around until NEST 3.0 is released
retina_leaves = nest.hl_api.GetLeaves(retina)[0]

>>>>>>> 2b4bf681
# ! Now set phases of retinal oscillators; we use a list comprehension instead
# ! of a loop.
[nest.SetStatus([n], {"phase": phaseInit(topo.GetPosition([n])[0],
                                         Params["lambda_dg"],
                                         Params["phi_dg"])})
 for n in retina]  # TODO481 : Change this when GIDCollection gets a Set method

# ! Thalamus
# ! --------

# ! We first introduce specific neuron models for the thalamic relay
# ! cells and interneurons. These have identical properties, but by
# ! treating them as different models, we can address them specifically
# ! when building connections.
# !
# ! We use a list comprehension to do the model copies.
[nest.CopyModel('ThalamicNeuron', SpecificModel) for SpecificModel in
 ('TpRelay', 'TpInter')]

# ! Now we can create the layer, with one relay cell and one
# ! interneuron per location:
# TODO481 : Set up one layer for each element
layerProps.update({'elements': ['TpRelay', 'TpInter']})
Tp = topo.CreateLayer(layerProps)

# ! Reticular nucleus
# ! -----------------
# ! We follow the same approach as above, even though we have only a
# ! single neuron in each location.
[nest.CopyModel('ThalamicNeuron', SpecificModel) for SpecificModel in
 ('RpNeuron',)]
layerProps.update({'elements': 'RpNeuron'})
Rp = topo.CreateLayer(layerProps)

# ! Primary visual cortex
# ! ---------------------

# ! We follow again the same approach. We differentiate neuron types
# ! between layers and between pyramidal cells and interneurons. At
# ! each location, there are two pyramidal cells and one interneuron in
# ! each of layers 2-3, 4, and 5-6. Finally, we need to differentiate
# ! between vertically and horizontally tuned populations. When creating
# ! the populations, we create the vertically and the horizontally
# ! tuned populations as separate populations.

# ! We use list comprehesions to create all neuron types:
[nest.CopyModel('CtxExNeuron', layer + 'pyr')
 for layer in ('L23', 'L4', 'L56')]
[nest.CopyModel('CtxInNeuron', layer + 'in')
 for layer in ('L23', 'L4', 'L56')]

# ! Now we can create the populations, suffixes h and v indicate tuning
# TODO481 : Set up one layer for each element
layerProps.update({'elements': ['L23pyr', 2, 'L23in', 1,
                                'L4pyr', 2, 'L4in', 1,
                                'L56pyr', 2, 'L56in', 1]})
Vp_h = topo.CreateLayer(layerProps)
Vp_v = topo.CreateLayer(layerProps)

# ! Collect all populations
# ! -----------------------

# ! For reference purposes, e.g., printing, we collect all populations
# ! in a tuple:
populations = (retina, Tp, Rp, Vp_h, Vp_v)

# ! Inspection
# ! ----------

<<<<<<< HEAD
# ! We can now look at the network using `PrintNodes`:
nest.PrintNodes()
=======
# ! We can now look at the network using `PrintNetwork`:
nest.hl_api.PrintNetwork()
>>>>>>> 2b4bf681

# ! We can also try to plot a single layer in a network. For
# ! simplicity, we use Rp, which has only a single neuron per position.
topo.PlotLayer(Rp)
pylab.title('Layer Rp')
pylab.show()

# ! Synapse models
# ! ==============

# ! Actual synapse dynamics, e.g., properties such as the synaptic time
# ! course, time constants, reversal potentials, are properties of
# ! neuron models in NEST and we set them in section `Neuron models`_
# ! above. When we refer to *synapse models* in NEST, we actually mean
# ! connectors which store information about connection weights and
# ! delays, as well as port numbers at the target neuron (``rport``)
# ! and implement synaptic plasticity. The latter two aspects are not
# ! relevant here.
# !
# ! We just use NEST's ``static_synapse`` connector but copy it to
# ! synapse models ``AMPA`` and ``GABA_A`` for the sake of
# ! explicitness. Weights and delays are set as needed in section
# ! `Connections`_ below, as they are different from projection to
# ! projection. De facto, the sign of the synaptic weight decides
# ! whether input via a connection is handle by the ``_ex`` or the
# ! ``_in`` synapse.
nest.CopyModel('static_synapse', 'AMPA')
nest.CopyModel('static_synapse', 'GABA_A')

# ! Connections
# ! ====================

# ! Building connections is the most complex part of network
# ! construction. Connections are specified in Table 1 in the
# ! Hill-Tononi paper. As pointed out above, we only consider AMPA and
# ! GABA_A synapses here.  Adding other synapses is tedious work, but
# ! should pose no new principal challenges. We also use a uniform in
# ! stead of a Gaussian distribution for the weights.
# !
# ! The model has two identical primary visual cortex populations,
# ! ``Vp_v`` and ``Vp_h``, tuned to vertical and horizonal gratings,
# ! respectively. The *only* difference in the connection patterns
# ! between the two populations is the thalamocortical input to layers
# ! L4 and L5-6 is from a population of 8x2 and 2x8 grid locations,
# ! respectively. Furthermore, inhibitory connection in cortex go to
# ! the opposing orientation population as to the own.
# !
# ! To save us a lot of code doubling, we thus defined properties
# ! dictionaries for all connections first and then use this to connect
# ! both populations. We follow the subdivision of connections as in
# ! the Hill & Tononi paper.
# !
# ! **Note:** Hill & Tononi state that their model spans 8 degrees of
# ! visual angle and stimuli are specified according to this. On the
# ! other hand, all connection patterns are defined in terms of cell
# ! grid positions. Since the NEST Topology Module defines connection
# ! patterns in terms of the extent given in degrees, we need to apply
# ! the following scaling factor to all lengths in connections:
dpc = Params['visSize'] / (Params['N'] - 1)

# ! We will collect all same-orientation cortico-cortical connections in
ccConnections = []
# ! the cross-orientation cortico-cortical connections in
ccxConnections = []
# ! and all cortico-thalamic connections in
ctConnections = []

# ! Horizontal intralaminar
# ! -----------------------
# ! *Note:* "Horizontal" means "within the same cortical layer" in this
# ! case.
# !
# ! We first define a dictionary with the (most) common properties for
# ! horizontal intralaminar connection. We then create copies in which
# ! we adapt those values that need adapting, and
horIntraBase = {"connection_type": "divergent",
                "synapse_model": "AMPA",
                "mask": {"circular": {"radius": 12.0 * dpc}},
                "kernel": {"gaussian": {"p_center": 0.05, "sigma": 7.5 * dpc}},
                "weights": 1.0,
                "delays": {"uniform": {"min": 1.75, "max": 2.25}}}

# ! We use a loop to do the for for us. The loop runs over a list of
# ! dictionaries with all values that need updating
for conn in [{"sources": {"model": "L23pyr"}, "targets": {"model": "L23pyr"}},
             {"sources": {"model": "L23pyr"}, "targets": {"model": "L23in"}},
             {"sources": {"model": "L4pyr"}, "targets": {"model": "L4pyr"},
              "mask": {"circular": {"radius": 7.0 * dpc}}},
             {"sources": {"model": "L4pyr"}, "targets": {"model": "L4in"},
              "mask": {"circular": {"radius": 7.0 * dpc}}},
             {"sources": {"model": "L56pyr"}, "targets": {"model": "L56pyr"}},
             {"sources": {"model": "L56pyr"}, "targets": {"model": "L56in"}}]:
    ndict = horIntraBase.copy()
    ndict.update(conn)
    ccConnections.append(ndict)

# ! Vertical intralaminar
# ! -----------------------
# ! *Note:* "Vertical" means "between cortical layers" in this
# ! case.
# !
# ! We proceed as above.
verIntraBase = {"connection_type": "divergent",
                "synapse_model": "AMPA",
                "mask": {"circular": {"radius": 2.0 * dpc}},
                "kernel": {"gaussian": {"p_center": 1.0, "sigma": 7.5 * dpc}},
                "weights": 2.0,
                "delays": {"uniform": {"min": 1.75, "max": 2.25}}}

for conn in [{"sources": {"model": "L23pyr"}, "targets": {"model": "L56pyr"},
              "weights": 1.0},
             {"sources": {"model": "L23pyr"}, "targets": {"model": "L23in"},
              "weights": 1.0},
             {"sources": {"model": "L4pyr"}, "targets": {"model": "L23pyr"}},
             {"sources": {"model": "L4pyr"}, "targets": {"model": "L23in"}},
             {"sources": {"model": "L56pyr"}, "targets": {"model": "L23pyr"}},
             {"sources": {"model": "L56pyr"}, "targets": {"model": "L23in"}},
             {"sources": {"model": "L56pyr"}, "targets": {"model": "L4pyr"}},
             {"sources": {"model": "L56pyr"}, "targets": {"model": "L4in"}}]:
    ndict = verIntraBase.copy()
    ndict.update(conn)
    ccConnections.append(ndict)

# ! Intracortical inhibitory
# ! ------------------------
# !
# ! We proceed as above, with the following difference: each connection
# ! is added to the same-orientation and the cross-orientation list of
# ! connections.
# !
# ! **Note:** Weights increased from -1.0 to -2.0, to make up for missing GabaB
# !
# ! Note that we have to specify the **weight with negative sign** to make
# ! the connections inhibitory.
intraInhBase = {"connection_type": "divergent",
                "synapse_model": "GABA_A",
                "mask": {"circular": {"radius": 7.0 * dpc}},
                "kernel": {"gaussian": {"p_center": 0.25, "sigma": 7.5 * dpc}},
                "weights": -2.0,
                "delays": {"uniform": {"min": 1.75, "max": 2.25}}}

# ! We use a loop to do the for for us. The loop runs over a list of
# ! dictionaries with all values that need updating
for conn in [{"sources": {"model": "L23in"}, "targets": {"model": "L23pyr"}},
             {"sources": {"model": "L23in"}, "targets": {"model": "L23in"}},
             {"sources": {"model": "L4in"}, "targets": {"model": "L4pyr"}},
             {"sources": {"model": "L4in"}, "targets": {"model": "L4in"}},
             {"sources": {"model": "L56in"}, "targets": {"model": "L56pyr"}},
             {"sources": {"model": "L56in"}, "targets": {"model": "L56in"}}]:
    ndict = intraInhBase.copy()
    ndict.update(conn)
    ccConnections.append(ndict)
    ccxConnections.append(ndict)

# ! Corticothalamic
# ! ---------------
corThalBase = {"connection_type": "divergent",
               "synapse_model": "AMPA",
               "mask": {"circular": {"radius": 5.0 * dpc}},
               "kernel": {"gaussian": {"p_center": 0.5, "sigma": 7.5 * dpc}},
               "weights": 1.0,
               "delays": {"uniform": {"min": 7.5, "max": 8.5}}}

# ! We use a loop to do the for for us. The loop runs over a list of
# ! dictionaries with all values that need updating
for conn in [{"sources": {"model": "L56pyr"},
              "targets": {"model": "TpRelay"}},
             {"sources": {"model": "L56pyr"},
              "targets": {"model": "TpInter"}}]:
    ndict = intraInhBase.copy()
    ndict.update(conn)
    ctConnections.append(ndict)

# ! Corticoreticular
# ! ----------------

# ! In this case, there is only a single connection, so we write the
# ! dictionary itself; it is very similar to the corThalBase, and to
# ! show that, we copy first, then update. We need no ``targets`` entry,
# ! since Rp has only one neuron per location.
corRet = corThalBase.copy()
corRet.update({"sources": {"model": "L56pyr"}, "weights": 2.5})

# ! Build all connections beginning in cortex
# ! -----------------------------------------

# ! Cortico-cortical, same orientation
print("Connecting: cortico-cortical, same orientation")
[topo.ConnectLayers(Vp_h, Vp_h, conn) for conn in ccConnections]
[topo.ConnectLayers(Vp_v, Vp_v, conn) for conn in ccConnections]

# ! Cortico-cortical, cross-orientation
print("Connecting: cortico-cortical, other orientation")
[topo.ConnectLayers(Vp_h, Vp_v, conn) for conn in ccxConnections]
[topo.ConnectLayers(Vp_v, Vp_h, conn) for conn in ccxConnections]

# ! Cortico-thalamic connections
print("Connecting: cortico-thalamic")
[topo.ConnectLayers(Vp_h, Tp, conn) for conn in ctConnections]
[topo.ConnectLayers(Vp_v, Tp, conn) for conn in ctConnections]
topo.ConnectLayers(Vp_h, Rp, corRet)
topo.ConnectLayers(Vp_v, Rp, corRet)

# ! Thalamo-cortical connections
# ! ----------------------------

# ! **Note:** According to the text on p. 1674, bottom right, of
# ! the Hill & Tononi paper, thalamocortical connections are
# ! created by selecting from the thalamic population for each
# ! L4 pyramidal cell, ie, are *convergent* connections.
# !
# ! We first handle the rectangular thalamocortical connections.
thalCorRect = {"connection_type": "convergent",
               "sources": {"model": "TpRelay"},
               "synapse_model": "AMPA",
               "weights": 5.0,
               "delays": {"uniform": {"min": 2.75, "max": 3.25}}}

print("Connecting: thalamo-cortical")

# ! Horizontally tuned
thalCorRect.update(
    {"mask": {"rectangular": {"lower_left": [-4.0 * dpc, -1.0 * dpc],
                              "upper_right": [4.0 * dpc, 1.0 * dpc]}}})
for conn in [{"targets": {"model": "L4pyr"}, "kernel": 0.5},
             {"targets": {"model": "L56pyr"}, "kernel": 0.3}]:
    thalCorRect.update(conn)
    topo.ConnectLayers(Tp, Vp_h, thalCorRect)

# ! Vertically tuned
thalCorRect.update(
    {"mask": {"rectangular": {"lower_left": [-1.0 * dpc, -4.0 * dpc],
                              "upper_right": [1.0 * dpc, 4.0 * dpc]}}})
for conn in [{"targets": {"model": "L4pyr"}, "kernel": 0.5},
             {"targets": {"model": "L56pyr"}, "kernel": 0.3}]:
    thalCorRect.update(conn)
    topo.ConnectLayers(Tp, Vp_v, thalCorRect)

# ! Diffuse connections
thalCorDiff = {"connection_type": "convergent",
               "sources": {"model": "TpRelay"},
               "synapse_model": "AMPA",
               "weights": 5.0,
               "mask": {"circular": {"radius": 5.0 * dpc}},
               "kernel": {"gaussian": {"p_center": 0.1, "sigma": 7.5 * dpc}},
               "delays": {"uniform": {"min": 2.75, "max": 3.25}}}

for conn in [{"targets": {"model": "L4pyr"}},
             {"targets": {"model": "L56pyr"}}]:
    thalCorDiff.update(conn)
    topo.ConnectLayers(Tp, Vp_h, thalCorDiff)
    topo.ConnectLayers(Tp, Vp_v, thalCorDiff)

# ! Thalamic connections
# ! --------------------

# ! Connections inside thalamus, including Rp
# !
# ! *Note:* In Hill & Tononi, the inhibition between Rp cells is mediated by
# ! GABA_B receptors. We use GABA_A receptors here to provide some
# ! self-dampening of Rp.
# !
# ! **Note:** The following code had a serious bug in v. 0.1: During the first
# ! iteration of the loop, "synapse_model" and "weights" were set to "AMPA" and
# !  "0.1", respectively and remained unchanged, so that all connections were
# ! created as excitatory connections, even though they should have been
# ! inhibitory. We now specify synapse_model and weight explicitly for each
# ! connection to avoid this.

thalBase = {"connection_type": "divergent",
            "delays": {"uniform": {"min": 1.75, "max": 2.25}}}

print("Connecting: intra-thalamic")

for src, tgt, conn in [(Tp, Rp, {"sources": {"model": "TpRelay"},
                                 "synapse_model": "AMPA",
                                 "mask": {"circular": {"radius": 2.0 * dpc}},
                                 "kernel": {"gaussian": {"p_center": 1.0,
                                                         "sigma": 7.5 * dpc}},
                                 "weights": 2.0}),
                       (Tp, Tp, {"sources": {"model": "TpInter"},
                                 "targets": {"model": "TpRelay"},
                                 "synapse_model": "GABA_A",
                                 "weights": -1.0,
                                 "mask": {"circular": {"radius": 2.0 * dpc}},
                                 "kernel": {"gaussian":
                                            {"p_center": 0.25,
                                             "sigma": 7.5 * dpc}}}),
                       (Tp, Tp, {"sources": {"model": "TpInter"},
                                 "targets": {"model": "TpInter"},
                                 "synapse_model": "GABA_A",
                                 "weights": -1.0,
                                 "mask": {"circular": {"radius": 2.0 * dpc}},
                                 "kernel": {"gaussian":
                                            {"p_center": 0.25,
                                             "sigma": 7.5 * dpc}}}),
                       (Rp, Tp, {"targets": {"model": "TpRelay"},
                                 "synapse_model": "GABA_A",
                                 "weights": -1.0,
                                 "mask": {"circular": {"radius": 12.0 * dpc}},
                                 "kernel": {"gaussian":
                                            {"p_center": 0.15,
                                             "sigma": 7.5 * dpc}}}),
                       (Rp, Tp, {"targets": {"model": "TpInter"},
                                 "synapse_model": "GABA_A",
                                 "weights": -1.0,
                                 "mask": {"circular": {"radius": 12.0 * dpc}},
                                 "kernel": {"gaussian":
                                            {"p_center": 0.15,
                                             "sigma": 7.5 * dpc}}}),
                       (Rp, Rp, {"targets": {"model": "RpNeuron"},
                                 "synapse_model": "GABA_A",
                                 "weights": -1.0,
                                 "mask": {"circular": {"radius": 12.0 * dpc}},
                                 "kernel": {"gaussian":
                                            {"p_center": 0.5,
                                             "sigma": 7.5 * dpc}}})]:
    thalBase.update(conn)
    topo.ConnectLayers(src, tgt, thalBase)

# ! Thalamic input
# ! --------------

# ! Input to the thalamus from the retina.
# !
# ! **Note:** Hill & Tononi specify a delay of 0 ms for this connection.
# ! We use 1 ms here.
retThal = {"connection_type": "divergent",
           "synapse_model": "AMPA",
           "mask": {"circular": {"radius": 1.0 * dpc}},
           "kernel": {"gaussian": {"p_center": 0.75, "sigma": 2.5 * dpc}},
           "weights": 10.0,
           "delays": 1.0}

print("Connecting: retino-thalamic")

for conn in [{"targets": {"model": "TpRelay"}},
             {"targets": {"model": "TpInter"}}]:
    retThal.update(conn)
    topo.ConnectLayers(retina, Tp, retThal)

# ! Checks on connections
# ! ---------------------

# ! As a very simple check on the connections created, we inspect
# ! the connections from the central node of various layers.

# ! Connections from Retina to TpRelay
topo.PlotTargets(topo.FindCenterElement(retina), Tp, 'TpRelay', 'AMPA')
pylab.title('Connections Retina -> TpRelay')
pylab.show()

# ! Connections from TpRelay to L4pyr in Vp (horizontally tuned)
topo.PlotTargets(topo.FindCenterElement(Tp), Vp_h, 'L4pyr', 'AMPA')
pylab.title('Connections TpRelay -> Vp(h) L4pyr')
pylab.show()

# ! Connections from TpRelay to L4pyr in Vp (vertically tuned)
topo.PlotTargets(topo.FindCenterElement(Tp), Vp_v, 'L4pyr', 'AMPA')
pylab.title('Connections TpRelay -> Vp(v) L4pyr')
pylab.show()

# ! Recording devices
# ! =================

# ! This recording device setup is a bit makeshift. For each population
# ! we want to record from, we create one ``multimeter``, then select
# ! all nodes of the right model from the target population and
# ! connect. ``loc`` is the subplot location for the layer.
print("Connecting: Recording devices")
recorders = {}
for name, loc, population, model in [('TpRelay', 1, Tp, 'TpRelay'),
                                     ('Rp', 2, Rp, 'RpNeuron'),
                                     ('Vp_v L4pyr', 3, Vp_v, 'L4pyr'),
                                     ('Vp_h L4pyr', 4, Vp_h, 'L4pyr')]:
    recorders[name] = (nest.Create('RecordingNode'), loc)
    # population_leaves is a work-around until NEST 3.0 is released
    population_leaves = nest.hl_api.GetLeaves(population)[0]
    tgts = [nd for nd in population_leaves
            if nest.GetStatus([nd], 'model')[0] == model]
    # one recorder to all targetss
    nest.Connect(recorders[name][0], nest.GIDCollection(tgts))

# ! Example simulation
# ! ====================

# ! This simulation is set up to create a step-wise visualization of
# ! the membrane potential. To do so, we simulate ``sim_interval``
# ! milliseconds at a time, then read out data from the multimeters,
# ! clear data from the multimeters and plot the data as pseudocolor
# ! plots.

# ! show time during simulation
nest.SetKernelStatus({'print_time': True})

# ! lower and upper limits for color scale, for each of the four
# ! populations recorded.
vmn = [-80, -80, -80, -80]
vmx = [-50, -50, -50, -50]

nest.Simulate(Params['sim_interval'])

# ! loop over simulation intervals
for t in pylab.arange(Params['sim_interval'], Params['simtime'],
                      Params['sim_interval']):

    # do the simulation
    nest.Simulate(Params['sim_interval'])

    # clear figure and choose colormap
    pylab.clf()
    pylab.jet()

    # now plot data from each recorder in turn, assume four recorders
    for name, r in recorders.items():
        rec = r[0]
        sp = r[1]
        pylab.subplot(2, 2, sp)
        d = nest.GetStatus(rec)[0]['events']['V_m']

        if len(d) != Params['N'] ** 2:
            # cortical layer with two neurons in each location, take average
            d = 0.5 * (d[::2] + d[1::2])

        # clear data from multimeter
        nest.SetStatus(rec, {'n_events': 0})
        pylab.imshow(pylab.reshape(d, (Params['N'], Params['N'])),
                     aspect='equal', interpolation='nearest',
                     extent=(0, Params['N'] + 1, 0, Params['N'] + 1),
                     vmin=vmn[sp - 1], vmax=vmx[sp - 1])
        pylab.colorbar()
        pylab.title(name + ', t = %6.1f ms' % nest.GetKernelStatus()['time'])

    pylab.draw()  # force drawing inside loop
    pylab.show()  # required by ``pyreport``

# ! just for some information at the end
print(nest.GetKernelStatus())<|MERGE_RESOLUTION|>--- conflicted
+++ resolved
@@ -381,12 +381,6 @@
 layerProps.update({'elements': 'RetinaNode'})
 retina = topo.CreateLayer(layerProps)
 
-<<<<<<< HEAD
-=======
-# retina_leaves is a work-around until NEST 3.0 is released
-retina_leaves = nest.hl_api.GetLeaves(retina)[0]
-
->>>>>>> 2b4bf681
 # ! Now set phases of retinal oscillators; we use a list comprehension instead
 # ! of a loop.
 [nest.SetStatus([n], {"phase": phaseInit(topo.GetPosition([n])[0],
@@ -456,13 +450,8 @@
 # ! Inspection
 # ! ----------
 
-<<<<<<< HEAD
 # ! We can now look at the network using `PrintNodes`:
 nest.PrintNodes()
-=======
-# ! We can now look at the network using `PrintNetwork`:
-nest.hl_api.PrintNetwork()
->>>>>>> 2b4bf681
 
 # ! We can also try to plot a single layer in a network. For
 # ! simplicity, we use Rp, which has only a single neuron per position.
