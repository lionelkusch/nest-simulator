# -*- coding: utf-8 -*-
#
# test_basics.py
#
# This file is part of NEST.
#
# Copyright (C) 2004 The NEST Initiative
#
# NEST is free software: you can redistribute it and/or modify
# it under the terms of the GNU General Public License as published by
# the Free Software Foundation, either version 2 of the License, or
# (at your option) any later version.
#
# NEST is distributed in the hope that it will be useful,
# but WITHOUT ANY WARRANTY; without even the implied warranty of
# MERCHANTABILITY or FITNESS FOR A PARTICULAR PURPOSE.  See the
# GNU General Public License for more details.
#
# You should have received a copy of the GNU General Public License
# along with NEST.  If not, see <http://www.gnu.org/licenses/>.

"""
Tests for basic topology hl_api functions.
"""

import unittest
import nest
import nest.topology as topo

try:
    import numpy

    HAVE_NUMPY = True
except ImportError:
    HAVE_NUMPY = False


class BasicsTestCase(unittest.TestCase):
    def test_CreateLayer(self):
        """Creating a single layer from dict."""
        nr = 4
        nc = 5
        nest.ResetKernel()
        l = topo.CreateLayer({'elements': 'iaf_psc_alpha',
                              'rows': nr,
                              'columns': nc})
<<<<<<< HEAD
        self.assertEqual(len(l), 1)
        self.assertEqual(len(nest.GetLeaves(l)[0]), nr * nc)

    def test_CreateLayerN(self):
        """Creating multiple layers from tuple of dicts."""
        nr = 4
        nc = 5
        ldict = {'elements': 'iaf_psc_alpha',
                 'rows': nr,
                 'columns': nc}
        nlayers = 3

        nest.ResetKernel()
        l = topo.CreateLayer((ldict,) * nlayers)
        self.assertEqual(len(l), nlayers)
        self.assertEqual([len(lvs) for lvs in nest.GetLeaves(l)],
                         [nr * nc] * nlayers)
=======
        self.assertEqual(len(l), nr * nc)
>>>>>>> b8dc0ab9

    def test_GetLayer(self):
        """Check if GetLayer returns correct information."""
        nr = 4
        nc = 5
        ldict = {'elements': 'iaf_psc_alpha',
                 'rows': nr,
                 'columns': nc}
        nlayers = 3
        nest.ResetKernel()
        l = topo.CreateLayer((ldict,) * nlayers)

        # obtain list containing list of results from GetLayer for all
        # nodes in layers
        layers_exp = (topo.GetLayer(node) for node in nest.GetLeaves(l))

        # the list comprehension builds a list of lists of layer gids,
        # each list containing nr*nc copies of the layer gid
        layers_ref = zip(*((l,) * (nr * nc)))

        for le, lr in zip(layers_exp, layers_ref):
            self.assertEqual(le, lr)

    def test_GetPosition(self):
        """Check if GetPosition returns proper positions."""
        pos = ((1.0, 0.0), (0.0, 1.0), (3.5, 1.5))
        ldict = {'elements': 'iaf_psc_alpha',
                 'extent': (20., 20.),
                 'positions': pos}
        nest.ResetKernel()
        l = topo.CreateLayer(ldict)

        # GetPosition of single node
        nodepos_exp = l.GetPosition(l[0])
        self.assertEqual(nodepos_exp, pos[0])

        nodepos_exp = l.GetPosition(l[len(pos) - 1])
        self.assertEqual(nodepos_exp, pos[len(pos) - 1])

        nodepos_exp = l.GetPosition(2)
        self.assertEqual(nodepos_exp, pos[1])

        # GetPosition of all the nodes in the layer
        nodepos_exp = l.GetPosition()

        for npe, npr in zip(nodepos_exp, pos):
            self.assertEqual(npe, npr)

        self.assertEqual(pos, nodepos_exp)

        # GetPosition on list of GIDs
        nodepos_exp = l.GetPosition([l[0], l[2]])
        self.assertEqual(nodepos_exp, (pos[0], pos[2]))

    def test_GetElement(self):
        """Check if GetElement returns proper lists."""
        ldict = {'elements': 'iaf_psc_alpha',
                 'rows': 4, 'columns': 5}
        nest.ResetKernel()
        l = topo.CreateLayer(ldict)
        checkpos = [[0, 0], [1, 1], [4, 3]]

        # single coord gives 1-elem gid list
        n1 = l.GetElement(checkpos[0])
        self.assertEqual(len(n1), 1)
        self.assertIsInstance(n1[0], int)
        self.assertEqual(n1[0], 1)

        # single gid, multiple coord gives len(checkpos) gid list
        n2 = l.GetElement(checkpos)
        self.assertEqual(len(n2), len(checkpos))
        self.assertTrue(nest.is_sequence_of_gids(n2))
        self.assertTrue(all(isinstance(n, int) for n in n2))
        self.assertEqual(n2, (1, 6, 20))

    @unittest.skipIf(not HAVE_NUMPY, 'NumPy package is not available')
    def test_Displacement(self):
        """Interface check on displacement calculations."""
        ldict = {'elements': 'iaf_psc_alpha',
                 'rows': 4, 'columns': 5}
        nest.ResetKernel()
        l = topo.CreateLayer(ldict)
        n = [x for x in l]

        # gids -> gids, all displacements must be zero here
        d = l.Displacement(n, n)
        self.assertEqual(len(d), len(n))
        self.assertTrue(all(dd == (0., 0.) for dd in d))

        # single gid -> gids
        d = l.Displacement(n[:1], n)
        self.assertEqual(len(d), len(n))
        self.assertTrue(all(len(dd) == 2 for dd in d))

        # gids -> single gid
        d = l.Displacement(n, n[:1])
        self.assertEqual(len(d), len(n))
        self.assertTrue(all(len(dd) == 2 for dd in d))

        from numpy import array

        # position -> gids
        d = l.Displacement(array([0.0, 0.0]), n)
        self.assertEqual(len(d), len(n))
        self.assertTrue(all(len(dd) == 2 for dd in d))

        # positions -> gids
        d = l.Displacement([array([0.0, 0.0])] * len(n), n)
        self.assertEqual(len(d), len(n))
        self.assertTrue(all(len(dd) == 2 for dd in d))

    @unittest.skipIf(not HAVE_NUMPY, 'NumPy package is not available')
    def test_Distance(self):
        """Interface check on distance calculations."""
        ldict = {'elements': 'iaf_psc_alpha',
                 'rows': 4, 'columns': 5}
        nest.ResetKernel()
        l = topo.CreateLayer(ldict)
        n = nest.GetLeaves(l)[0]

        # gids -> gids, all displacements must be zero here
        d = topo.Distance(n, n)
        self.assertEqual(len(d), len(n))
        self.assertTrue(all([dd == 0. for dd in d]))

        # single gid -> gids
        d = topo.Distance(n[:1], n)
        self.assertEqual(len(d), len(n))
        self.assertTrue(all([isinstance(dd, float) for dd in d]))

        # gids -> single gid
        d = topo.Distance(n, n[:1])
        self.assertEqual(len(d), len(n))
        self.assertTrue(all([isinstance(dd, float) for dd in d]))

        from numpy import array

        # position -> gids
        d = topo.Distance(array([0.0, 0.0]), n)
        self.assertEqual(len(d), len(n))
        self.assertTrue(all([isinstance(dd, float) for dd in d]))

        # positions -> gids
        d = topo.Distance([array([0.0, 0.0])] * len(n), n)
        self.assertEqual(len(d), len(n))
        self.assertTrue(all([isinstance(dd, float) for dd in d]))

    @unittest.skipIf(not HAVE_NUMPY, 'NumPy package is not available')
    def test_FindElements(self):
        """Interface and result check for finding nearest element.
            This function is Py only, so we also need to check results."""
        # nodes at [-1,0,1]x[-1,0,1], column-wise
        ldict = {'elements': 'iaf_psc_alpha', 'rows': 3, 'columns': 3,
                 'extent': (3., 3.)}
        nest.ResetKernel()
        l = topo.CreateLayer(ldict)

        # single location at center
        n = topo.FindNearestElement(l, (0., 0.))
        self.assertEqual(n, (6,))

        # single location, two layers
        n = topo.FindNearestElement(l * 2, (0., 0.))
        self.assertEqual(n, (6, 6))

        # two locations, one layer
        n = topo.FindNearestElement(l, ((0., 0.), (1., 1.)))
        self.assertEqual(n, (6, 8))

        # two locations, two layers
        n = topo.FindNearestElement(l * 2, ((0., 0.), (1., 1.)))
        self.assertEqual(n, ((6, 8),) * 2)

        # several closest locations, not all
        n = topo.FindNearestElement(l, (0.5, 0.5))
        self.assertEqual(len(n), 1)
        self.assertEqual(1, sum(n[0] == k for k in (5, 6, 8, 9)))

        # several closest locations, all
        n = topo.FindNearestElement(l, (0.5, 0.5), find_all=True)
        self.assertEqual(len(n), 1)
        self.assertEqual(n, ((5, 6, 8, 9),))

        # complex case
        n = topo.FindNearestElement(l * 2, ((0., 0.), (0.5, 0.5)),
                                    find_all=True)
        self.assertEqual(n, (((6,), (5, 6, 8, 9)),) * 2)

    @unittest.skipIf(not HAVE_NUMPY, 'NumPy package is not available')
    def test_GetCenterElement(self):
        """Interface and result check for finding center element.
            This function is Py only, so we also need to check results."""
        # nodes at [-1,0,1]x[-1,0,1], column-wise
        ldict = {'elements': 'iaf_psc_alpha', 'rows': 3, 'columns': 3,
                 'extent': (2., 2.)}
        nest.ResetKernel()
        l = topo.CreateLayer(ldict)

        # single layer
        n = topo.FindCenterElement(l)
        self.assertEqual(n, (6,))

        # two layers
        n = topo.FindCenterElement(l * 2)
        self.assertEqual(n, (6,) * 2)

    def test_GetTargetNodesPositions(self):
        """Interface check for finding targets."""
<<<<<<< HEAD
        ldict = {'elements': ['iaf_psc_alpha', 'iaf_psc_delta'], 'rows': 3,
=======
        # Not allowed anymore
        ldict = {'elements': 'iaf_psc_alpha', 'rows': 3,
>>>>>>> b8dc0ab9
                 'columns': 3,
                 'extent': [2., 2.], 'edge_wrap': True}
        cdict = {'connection_type': 'divergent',
                 'mask': {'grid': {'rows': 2, 'columns': 2}}}
        nest.ResetKernel()
        l = topo.CreateLayer(ldict)
        ian = [gid for gid in nest.GetLeaves(l)[0]
               if nest.GetStatus([gid], 'model')[0] == 'iaf_psc_alpha']
        ipa = [gid for gid in nest.GetLeaves(l)[0]
               if nest.GetStatus([gid], 'model')[0] == 'iaf_psc_delta']

        # connect ian -> all using static_synapse
        cdict.update({'sources': {'model': 'iaf_psc_alpha'},
                      'synapse_model': 'static_synapse'})
        topo.ConnectLayers(l, l, cdict)
        for k in ['sources', 'synapse_model']:
            cdict.pop(k)

        # connect ipa -> ipa using stdp_synapse
        cdict.update({'sources': {'model': 'iaf_psc_delta'},
                      'targets': {'model': 'iaf_psc_delta'},
                      'synapse_model': 'stdp_synapse'})
        topo.ConnectLayers(l, l, cdict)
        for k in ['sources', 'targets', 'synapse_model']:
            cdict.pop(k)

        t = topo.GetTargetNodes(ian[:1], l)
        self.assertEqual(len(t), 1)

        p = topo.GetTargetPositions(ian[:1], l)
        self.assertEqual(len(p), 1)
        self.assertTrue(all([len(pp) == 2 for pp in p[0]]))

        t = topo.GetTargetNodes(ian, l)
        self.assertEqual(len(t), len(ian))
        # 2x2 mask x 2 neurons / element -> eight targets
        self.assertTrue(all([len(g) == 8 for g in t]))

        p = topo.GetTargetPositions(ian, l)
        self.assertEqual(len(p), len(ian))

        t = topo.GetTargetNodes(ian, l, tgt_model='iaf_psc_alpha')
        self.assertEqual(len(t), len(ian))
        self.assertTrue(
            all([len(g) == 4 for g in t]))  # 2x2 mask  -> four targets

        t = topo.GetTargetNodes(ian, l, tgt_model='iaf_psc_delta')
        self.assertEqual(len(t), len(ian))
        self.assertTrue(
            all([len(g) == 4 for g in t]))  # 2x2 mask  -> four targets

        t = topo.GetTargetNodes(ipa, l)
        self.assertEqual(len(t), len(ipa))
        self.assertTrue(
            all([len(g) == 4 for g in t]))  # 2x2 mask  -> four targets

        t = topo.GetTargetNodes(ipa, l, syn_model='static_synapse')
        self.assertEqual(len(t), len(ipa))
        self.assertTrue(all([len(g) == 0 for g in t]))  # no static syns

        t = topo.GetTargetNodes(ipa, l, syn_model='stdp_synapse')
        self.assertEqual(len(t), len(ipa))
        self.assertTrue(
            all([len(g) == 4 for g in t]))  # 2x2 mask  -> four targets

    def test_Parameter(self):

        x = topo.CreateParameter("constant", {"value": 2.0})
        y = topo.CreateParameter("constant", {"value": 3.0})

        z1 = x + y
        z2 = z1 * x
        z3 = z2 - x
        z4 = z3 / x
        z5 = z4 - y

        self.assertEqual(int(z1.GetValue((0.0, 0.0))), 5)
        self.assertEqual(int(z2.GetValue((1.0, 0.0))), 10)
        self.assertEqual(int(z3.GetValue((0.0, 1.0))), 8)
        self.assertEqual(int(z4.GetValue((1.0, 1.0))), 4)
        self.assertEqual(int(z5.GetValue((0.0, 0.0))), 1)


def suite():
    suite = unittest.makeSuite(BasicsTestCase, 'test')
    return suite


if __name__ == "__main__":
    runner = unittest.TextTestRunner(verbosity=2)
    runner.run(suite())<|MERGE_RESOLUTION|>--- conflicted
+++ resolved
@@ -44,27 +44,7 @@
         l = topo.CreateLayer({'elements': 'iaf_psc_alpha',
                               'rows': nr,
                               'columns': nc})
-<<<<<<< HEAD
-        self.assertEqual(len(l), 1)
-        self.assertEqual(len(nest.GetLeaves(l)[0]), nr * nc)
-
-    def test_CreateLayerN(self):
-        """Creating multiple layers from tuple of dicts."""
-        nr = 4
-        nc = 5
-        ldict = {'elements': 'iaf_psc_alpha',
-                 'rows': nr,
-                 'columns': nc}
-        nlayers = 3
-
-        nest.ResetKernel()
-        l = topo.CreateLayer((ldict,) * nlayers)
-        self.assertEqual(len(l), nlayers)
-        self.assertEqual([len(lvs) for lvs in nest.GetLeaves(l)],
-                         [nr * nc] * nlayers)
-=======
         self.assertEqual(len(l), nr * nc)
->>>>>>> b8dc0ab9
 
     def test_GetLayer(self):
         """Check if GetLayer returns correct information."""
@@ -273,12 +253,8 @@
 
     def test_GetTargetNodesPositions(self):
         """Interface check for finding targets."""
-<<<<<<< HEAD
-        ldict = {'elements': ['iaf_psc_alpha', 'iaf_psc_delta'], 'rows': 3,
-=======
         # Not allowed anymore
         ldict = {'elements': 'iaf_psc_alpha', 'rows': 3,
->>>>>>> b8dc0ab9
                  'columns': 3,
                  'extent': [2., 2.], 'edge_wrap': True}
         cdict = {'connection_type': 'divergent',
