# -*- coding: utf-8 -*-
#
# conf.py
#
# This file is part of NEST.
#
# Copyright (C) 2004 The NEST Initiative
#
# NEST is free software: you can redistribute it and/or modify
# it under the terms of the GNU General Public License as published by
# the Free Software Foundation, either version 2 of the License, or
# (at your option) any later version.
#
# NEST is distributed in the hope that it will be useful,
# but WITHOUT ANY WARRANTY; without even the implied warranty of
# MERCHANTABILITY or FITNESS FOR A PARTICULAR PURPOSE.  See the
# GNU General Public License for more details.
#
# You should have received a copy of the GNU General Public License
# along with NEST.  If not, see <http://www.gnu.org/licenses/>.

"""
Readthedocs configuration file
------------------------------

Do not work with local sphinx.
Use:
sphinx-build -c ../extras/help_generator -b html . _build/html

"""

import sys
import os

import pip

# pip.main(['install', 'Sphinx==1.5.6'])
# pip.main(['install', 'sphinx-gallery'])

#import sphinx_gallery
import subprocess

#import shlex
#import recommonmark

from recommonmark.parser import CommonMarkParser
from recommonmark.transform import AutoStructify
from subprocess import check_output, CalledProcessError

# If extensions (or modules to document with autodoc) are in another directory,
# add these directories to sys.path here. If the directory is relative to the
# documentation root, use os.path.abspath to make it absolute, like shown here.
sys.path.insert(0, os.path.abspath('..'))
source_suffix = ['.rst', '.md']
source_parsers = {
    '.md': CommonMarkParser
}

# -- Checking for pandoc --------------------------------------------------

try:
    print(check_output(['pandoc', '--version']))
except CalledProcessError:
    print("No pandoc on %s" % os.environ['PATH'])


for dirpath, dirnames, files in os.walk(os.path.dirname(__file__)):
    for f in files:
        if f.endswith('.md'):
            ff = os.path.join(dirpath, f)
            print(ff)
            fb = os.path.basename(f)[:-3]
            print(fb)
            fo = fb + ".rst"
            args = ['pandoc', ff, '-o', fo]
            # check_output(args)
            # check_output(args)

# -- General configuration ------------------------------------------------

# If your documentation needs a minimal Sphinx version, state it here.
#
# needs_sphinx = '1.0'

# Add any Sphinx extension module names here, as strings. They can be
# extensions coming with Sphinx (named 'sphinx.ext.*') or your custom
# ones.
# extensions = [
#    'sphinx.ext.autodoc',
#    'sphinx.ext.napoleon',
#    'sphinx.ext.autosummary',
#    'sphinx.ext.doctest',
#    'sphinx.ext.intersphinx',
#    'sphinx.ext.todo',
#    'sphinx.ext.coverage',
#    'sphinx.ext.mathjax',
#    'sphinx_gallery.gen_gallery',
# ]

extensions = [
    'sphinx.ext.autodoc',
    'sphinx.ext.napoleon',
    'sphinx.ext.autosummary',
    'sphinx.ext.doctest',
    'sphinx.ext.intersphinx',
    'sphinx.ext.todo',
    'sphinx.ext.coverage',
    'sphinx.ext.mathjax',
]
<<<<<<< HEAD
=======

>>>>>>> 7dd37178
# sphinx_gallery_conf = {
#    'doc_module': ('sphinx_gallery', 'numpy'),
#    # path to your examples scripts
#    'examples_dirs': '../pynest/examples',
#    # path where to save gallery generated examples
#    'gallery_dirs': 'auto_examples',
#    'backreferences_dir': False
# }
<<<<<<< HEAD
=======

>>>>>>> 7dd37178

mathjax_path = "https://cdnjs.cloudflare.com/ajax/libs/mathjax/2.7.4/MathJax.js?config=TeX" \
              "-AMS-MML_HTMLorMML"

# Add any paths that contain templates here, relative to this directory.
templates_path = ['_templates']

# The suffix(es) of source filenames.
# You can specify multiple suffix as a list of string:
#
# source_suffix = ['.rst', '.md']
# source_suffix = '.rst'

# The master toctree document.
master_doc = 'contents'

# General information about the project.
project = u'NEST simulator user documentation'
copyright = u'2017, nest-simulator'
author = u'nest-simulator'


# The version info for the project you're documenting, acts as replacement for
# |version| and |release|, also used in various other places throughout the
# built documents.
#
# The short X.Y version.
version = '1.0.0'
# The full version, including alpha/beta/rc tagss
release = '1.0.0'
# The language for content autogenerated by Sphinx. Refer to documentation
# for a list of supported languages.
#
# This is also used if you do content translation via gettext catalogs.
# Usually you set "language" from the command line for these cases.
language = None

# List of patterns, relative to source directory, that match files and
# directories to ignore when looking for source files.
# This patterns also effect to html_static_path and html_extra_path
exclude_patterns = ['_build', 'Thumbs.db', '.DS_Store', 'conngen',
                    'nest_by_example', 'README.md']

# The name of the Pygments (syntax highlighting) style to use.
pygments_style = 'sphinx'

# If true, `todo` and `todoList` produce output, else they produce nothing.
todo_include_todos = False

# add numbered figure link
numfig = True

# -- Options for HTML output ----------------------------------------------

# The theme to use for HTML and HTML Help pages.  See the documentation for
# a list of builtin themes.
#
html_theme = 'sphinx_rtd_theme'

# Theme options are theme-specific and customize the look and feel of a theme
# further.  For a list of options available for each theme, see the
# documentation.
#
# html_theme_options = {}

# Add any paths that contain custom static files (such as style sheets) here,
# relative to this directory. They are copied after the builtin static files,
# so a file named "default.css" will overwrite the builtin "default.css".
html_static_path = ['_static']

# -- Options for HTMLHelp output ------------------------------------------

# Output file base name for HTML help builder.
htmlhelp_basename = 'NESTsimulatordoc'

html_show_sphinx = False
html_show_copyright = False

# This way works for ReadTheDocs
# With this local 'make html' is broken!
github_doc_root = ''

intersphinx_mapping = {'https://docs.python.org/': None}


def setup(app):
    # app.add_stylesheet('css/my_styles.css')
    app.add_stylesheet('css/custom.css')
    app.add_javascript("js/custom.js")
    app.add_config_value('recommonmark_config', {
            'auto_toc_tree_section': 'Contents',
            'enable_inline_math': True,
            'enable_auto_doc_ref': True,
            'enable_eval_rst': True
            }, True)
    app.add_transform(AutoStructify)


# -- Options for LaTeX output ---------------------------------------------

latex_elements = {
    # The paper size ('letterpaper' or 'a4paper').
    #
    # 'papersize': 'letterpaper',

    # The font size ('10pt', '11pt' or '12pt').
    #
    # 'pointsize': '10pt',

    # Additional stuff for the LaTeX preamble.
    #
    # 'preamble': '',

    # Latex figure (float) alignment
    #
    # 'figure_align': 'htbp',
}

# Grouping the document tree into LaTeX files. List of tuples
# (source start file, target name, title,
#  author, documentclass [howto, manual, or own class]).
latex_documents = [
    (master_doc, 'NESTsimulator.tex', u'NEST simulator Documentation',
     u'steffengraber', 'manual'),
]


# -- Options for manual page output ---------------------------------------

# One entry per manual page. List of tuples
# (source start file, name, description, authors, manual section).
man_pages = [
    (master_doc, 'nestsimulator', u'NEST simulator Documentation',
     [author], 1)
]


# -- Options for Texinfo output -------------------------------------------

# Grouping the document tree into Texinfo files. List of tuples
# (source start file, target name, title, author,
#  dir menu entry, description, category)
texinfo_documents = [
    (master_doc, 'NESTsimulator', u'NEST simulator Documentation',
     author, 'NESTsimulator', 'One line description of project.',
     'Miscellaneous'),
]

# -- Options for readthedocs ----------------------------------------------
# on_rtd = os.environ.get('READTHEDOCS') == 'True'
# if on_rtd:
#    html_theme = 'alabaster'
# else:
#    html_theme = 'nat'<|MERGE_RESOLUTION|>--- conflicted
+++ resolved
@@ -107,10 +107,7 @@
     'sphinx.ext.coverage',
     'sphinx.ext.mathjax',
 ]
-<<<<<<< HEAD
-=======
-
->>>>>>> 7dd37178
+
 # sphinx_gallery_conf = {
 #    'doc_module': ('sphinx_gallery', 'numpy'),
 #    # path to your examples scripts
@@ -119,10 +116,7 @@
 #    'gallery_dirs': 'auto_examples',
 #    'backreferences_dir': False
 # }
-<<<<<<< HEAD
-=======
-
->>>>>>> 7dd37178
+
 
 mathjax_path = "https://cdnjs.cloudflare.com/ajax/libs/mathjax/2.7.4/MathJax.js?config=TeX" \
               "-AMS-MML_HTMLorMML"
