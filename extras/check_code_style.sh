--- conflicted
+++ resolved
@@ -282,11 +282,7 @@
 
 # Verify the PEP8 installation.
 if $PERFORM_PEP8; then
-<<<<<<< HEAD
-  $PEP8 --ignore="E121,E501" ./extras/parse_travis_log.py || error_exit "Failed to verify the PEP8 installation. Executable: $PEP8"
-=======
   $PEP8 --ignore="E121,E501" ./extras/parse_build_log.py || error_exit "Failed to verify the PEP8 installation. Executable: $PEP8"
->>>>>>> ab128bc6
 fi
 
 # Extracting changed files between two commits.
