/*
 *  ticket-903.sli
 *
 *  This file is part of NEST.
 *
 *  Copyright (C) 2004 The NEST Initiative
 *
 *  NEST is free software: you can redistribute it and/or modify
 *  it under the terms of the GNU General Public License as published by
 *  the Free Software Foundation, either version 2 of the License, or
 *  (at your option) any later version.
 *
 *  NEST is distributed in the hope that it will be useful,
 *  but WITHOUT ANY WARRANTY; without even the implied warranty of
 *  MERCHANTABILITY or FITNESS FOR A PARTICULAR PURPOSE.  See the
 *  GNU General Public License for more details.
 *
 *  You should have received a copy of the GNU General Public License
 *  along with NEST.  If not, see <http://www.gnu.org/licenses/>.
 *
 */

/* BeginDocumentation

Name: testsuite::ticket-903 - Ensure delays are not strictly rounded up

Synopsis: (ticket-903) run -> NEST exits if test fails

Description:
This test ensures that delays drawn from continuous distribution are not
rounded up strictly.

Remarks: This test is probabilistic, so there is a minuscule chance of it
      failing even if all is well. 

Author: Hans Ekkehard Plesser
*/


(unittest) run
/unittest using

M_ERROR setverbosity

{
  ResetKernel
  << /resolution 0.1 >>  SetKernelStatus
  
<<<<<<< HEAD
  /iaf_neuron Create /n Set
  n n
=======
  /iaf_psc_alpha Create
  1 arraystore dup
>>>>>>> 3dabfb2c
  << /rule /fixed_indegree /indegree 1000 >>
  << /delay << /distribution /uniform /low 0.11 /high 0.19 >> >>
  Connect
  
  % delays are drawn randomly from [0.11, 0.19), so about half should
  % be rounded down to 0.1, half up to 0.2
  << >> GetConnections { /delay get } Map
  dup { 0.15 lt } Select length 100 gt
  exch
  { 0.15 gt } Select length 100 gt
  and
} 
assert_or_die

endusing<|MERGE_RESOLUTION|>--- conflicted
+++ resolved
@@ -46,13 +46,7 @@
   ResetKernel
   << /resolution 0.1 >>  SetKernelStatus
   
-<<<<<<< HEAD
-  /iaf_neuron Create /n Set
-  n n
-=======
-  /iaf_psc_alpha Create
-  1 arraystore dup
->>>>>>> 3dabfb2c
+  /iaf_psc_alpha Create dup
   << /rule /fixed_indegree /indegree 1000 >>
   << /delay << /distribution /uniform /low 0.11 /high 0.19 >> >>
   Connect
