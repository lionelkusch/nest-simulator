/*
 *  test_gif_psc_exp.sli
 *
 *  This file is part of NEST.
 *
 *  Copyright (C) 2004 The NEST Initiative
 *
 *  NEST is free software: you can redistribute it and/or modify
 *  it under the terms of the GNU General Public License as published by
 *  the Free Software Foundation, either version 2 of the License, or
 *  (at your option) any later version.
 *
 *  NEST is distributed in the hope that it will be useful,
 *  but WITHOUT ANY WARRANTY; without even the implied warranty of
 *  MERCHANTABILITY or FITNESS FOR A PARTICULAR PURPOSE.  See the
 *  GNU General Public License for more details.
 *
 *  You should have received a copy of the GNU General Public License
 *  along with NEST.  If not, see <http://www.gnu.org/licenses/>.
 *
 */

 /** @BeginDocumentation
Name: testsuite::test_gif_psc_exp - sli script for test of gif_psc_exp with
      external DC current and spike generators

Synopsis: (test_gif_psc_exp) run


Description:

 This testscript checks the correctness of gif_psc_exp neuron model. It injects
 external DC current and also three spikes to neuron and measures its spike
 times. The spike times should match the expected values. The expected spike
 times are computed by the Python code used for the publication (Code/GIF.py in
 http://wiki.epfl.ch/giftoolbox/documents/GIF_Toolbox.zip).
 In order to use the Python code, the adaptation parameters (q_stc/sfa) should
 be converted using the formula described in the model documentation.

Author:  March 2016, Setareh
SeeAlso: gif_psc_exp, testsuite::test_gif_psc_exp_multisynapse
*/

(unittest) run
/unittest using

<<<<<<< HEAD
% Original reference data valid until NEST 2.20.1
% % neuron with default parameters should fire spikes at 44.4, 81.9 and 121.4 ms
% 444  /t1_neuron1  Set
% 819  /t2_neuron1  Set
% 1214 /t3_neuron1  Set

% % neuron with defined parameters should fire spikes at 20.5 and 81.9 ms
% 205  /t1_neuron2  Set
% 819  /t2_neuron2  Set

% Revised reference data obtained by running model with NEST3
% Should be replaced with statistical test.
 462  /t1_neuron1  Set
 850  /t2_neuron1  Set
1288  /t3_neuron1  Set

=======
% Revised reference data obtained by running model with NEST 3.0
% Should be replaced with statistical test.
 462  /t1_neuron1  Set
 850  /t2_neuron1  Set
1288  /t3_neuron1  Set

>>>>>>> ab128bc6
207  /t1_neuron2  Set
740  /t2_neuron2  Set

/:run_test
{
  /params Set

  ResetKernel
  <<
      /local_num_threads 1
      /resolution 0.1
      /rng_seed 1
  >> SetKernelStatus

  /gif_psc_exp Create /neuron Set
  neuron params SetStatus

  /spike_generator Create /sg Set
  sg << /spike_times [10.0 20.0 30.0]>> SetStatus

  /dc_generator Create /dc_gen Set
  dc_gen <<  /amplitude 170. >> SetStatus

  /spike_recorder Create /sr Set
  sr << /time_in_steps true >> SetStatus

  dc_gen neuron Connect

  neuron sr Connect

  sg neuron Connect

  150.0 Simulate

  sr /events get /times get
} def

% Test 1: wrong parameters (negative lambda)
{
  << /lambda_0 -10.0 >> :run_test
} fail_or_die
clear

% Test 2: wrong parameters (unequal size of arrays)
{
  << /tau_sfa [120.0] /q_sfa [10.0 25.0] >> :run_test
} fail_or_die
clear

% Test 3: default parameters
{
  << >> :run_test
  arrayload 3 eq rot
  t3_neuron1 eq rot
  t2_neuron1 eq rot
  t1_neuron1 eq and and and
} assert_or_die

% Test 4: defined parameters
{
  << /C_m 40.0 /Delta_V 0.2 /tau_syn_ex 8.0 /tau_sfa [120.0 10.0]
     /q_sfa [10.0 25.0] /tau_stc [10.0 20.0] /q_stc [20.0 -5.0] >> :run_test
  arrayload 2 eq rot
  t2_neuron2 eq rot
  t1_neuron2 eq and and
} assert_or_die<|MERGE_RESOLUTION|>--- conflicted
+++ resolved
@@ -44,31 +44,12 @@
 (unittest) run
 /unittest using
 
-<<<<<<< HEAD
-% Original reference data valid until NEST 2.20.1
-% % neuron with default parameters should fire spikes at 44.4, 81.9 and 121.4 ms
-% 444  /t1_neuron1  Set
-% 819  /t2_neuron1  Set
-% 1214 /t3_neuron1  Set
-
-% % neuron with defined parameters should fire spikes at 20.5 and 81.9 ms
-% 205  /t1_neuron2  Set
-% 819  /t2_neuron2  Set
-
-% Revised reference data obtained by running model with NEST3
-% Should be replaced with statistical test.
- 462  /t1_neuron1  Set
- 850  /t2_neuron1  Set
-1288  /t3_neuron1  Set
-
-=======
 % Revised reference data obtained by running model with NEST 3.0
 % Should be replaced with statistical test.
  462  /t1_neuron1  Set
  850  /t2_neuron1  Set
 1288  /t3_neuron1  Set
 
->>>>>>> ab128bc6
 207  /t1_neuron2  Set
 740  /t2_neuron2  Set
 
