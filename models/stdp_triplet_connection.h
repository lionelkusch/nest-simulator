/*
 *  stdp_triplet_connection.h
 *
 *  This file is part of NEST.
 *
 *  Copyright (C) 2004 The NEST Initiative
 *
 *  NEST is free software: you can redistribute it and/or modify
 *  it under the terms of the GNU General Public License as published by
 *  the Free Software Foundation, either version 2 of the License, or
 *  (at your option) any later version.
 *
 *  NEST is distributed in the hope that it will be useful,
 *  but WITHOUT ANY WARRANTY; without even the implied warranty of
 *  MERCHANTABILITY or FITNESS FOR A PARTICULAR PURPOSE.  See the
 *  GNU General Public License for more details.
 *
 *  You should have received a copy of the GNU General Public License
 *  along with NEST.  If not, see <http://www.gnu.org/licenses/>.
 *
 */

#ifndef STDP_TRIPLET_CONNECTION_H
#define STDP_TRIPLET_CONNECTION_H

/* BeginDocumentation
  Name: stdp_triplet_synapse - Synapse type with spike-timing dependent
                               plasticity (triplets).

  Description:
    stdp_triplet_synapse is a connection with spike time dependent
    plasticity accounting for spike triplet effects (as defined in [1]).

  STDP examples:
    pair-based   Aplus_triplet = Aminus_triplet = 0.0
    triplet      Aplus_triplet = Aminus_triplet = 1.0

  Parameters:
    tau_plus           double - time constant of short presynaptic trace
                              - (tau_plus of [1])
    tau_plus_triplet   double - time constant of long presynaptic trace
                              - (tau_x of [1])
    Aplus              double - weight of pair potentiation rule
                              - (A_plus_2 of [1])
    Aplus_triplet      double - weight of triplet potentiation rule
                              - (A_plus_3 of [1])
    Aminus             double - weight of pair depression rule
                                (A_minus_2 of [1])
    Aminus_triplet     double - weight of triplet depression rule
                              - (A_minus_3 of [1])
    Wmax               double - maximum allowed weight

  States:
    Kplus              double: pre-synaptic trace (r_1 of [1])
    Kplus_triplet      double: triplet pre-synaptic trace (r_2 of [1])

  Transmits: SpikeEvent

  References:
    [1] J.-P. Pfister & W. Gerstner (2006) Triplets of Spikes in a Model
        of Spike Timing-Dependent Plasticity.  The Journal of Neuroscience
        26(38):9673-9682; doi:10.1523/JNEUROSCI.1425-06.2006

  Notes:
    - Presynaptic traces r_1 and r_2 of [1] are stored in the connection as
      Kplus and Kplus_triplet and decay with time-constants tau_plus and
      tau_plus_triplet, respectively.
    - Postsynaptic traces o_1 and o_2 of [1] are acquired from the post-synaptic
      neuron states Kminus_ and triplet_Kminus_ which decay on time-constants
      tau_minus and tau_minus_triplet, respectively. These two time-constants
      can be set as properties of the postsynaptic neuron.
    - This version implements the 'all-to-all' spike interaction of [1]. The
      'nearest-spike' interaction of [1] can currently not be implemented
      without changing the postsynaptic archiving-node (clip the traces to a
      maximum of 1).

  FirstVersion: Nov 2007
  Author: Abigail Morrison, Eilif Muller, Alexander Seeholzer, Teo Stocco
  SeeAlso: stdp_triplet_synapse_hpc, synapsedict, stdp_synapse, static_synapse
*/

#include <cmath>
#include "connection.h"

namespace nest
{
// connections are templates of target identifier type
// (used for pointer / target index addressing)
// derived from generic connection template
template < typename targetidentifierT >
class STDPTripletConnection : public Connection< targetidentifierT >
{

public:
  typedef CommonSynapseProperties CommonPropertiesType;
  typedef Connection< targetidentifierT > ConnectionBase;

  /**
   * Default Constructor.
   * Sets default values for all parameters. Needed by GenericConnectorModel.
   */
  STDPTripletConnection();

  /**
   * Copy constructor.
   * Needs to be defined properly in order for GenericConnector to work.
   */
  STDPTripletConnection( const STDPTripletConnection& );

  /**
   * Default Destructor.
   */
  ~STDPTripletConnection()
  {
  }

  // Explicitly declare all methods inherited from the dependent base
  // ConnectionBase. This avoids explicit name prefixes in all places
  // these functions are used. Since ConnectionBase depends on the template
  // parameter, they are not automatically found in the base class.
  using ConnectionBase::get_delay_steps;
  using ConnectionBase::get_delay;
  using ConnectionBase::get_rport;
  using ConnectionBase::get_target;

  /**
   * Get all properties of this connection and put them into a dictionary.
   */
  void get_status( DictionaryDatum& d ) const;

  /**
   * Set properties of this connection from the values given in dictionary.
   */
  void set_status( const DictionaryDatum& d, ConnectorModel& cm );

  /**
   * Send an event to the receiver of this connection.
   * \param e The event to send
   * \param cp common properties of all synapses (empty).
   */
<<<<<<< HEAD
  void send( Event& e, thread t, const CommonSynapseProperties& cp );
=======
  void send( Event& e,
    thread t,
    double_t t_lastspike,
    const CommonSynapseProperties& cp );
>>>>>>> e0a071fc

  class ConnTestDummyNode : public ConnTestDummyNodeBase
  {
  public:
    // Ensure proper overriding of overloaded virtual functions.
    // Return values from functions are ignored.
    using ConnTestDummyNodeBase::handles_test_event;
    port
    handles_test_event( SpikeEvent&, rport )
    {
      return invalid_port_;
    }
  };

  /*
   * This function calls check_connection on the sender and checks if the
   * receiver accepts the event type and receptor type requested by the sender.
   * Node::check_connection() will either confirm the receiver port by returning
   * true or false if the connection should be ignored.
   * We have to override the base class' implementation, since for STDP
   * connections we have to call register_stdp_connection on the target neuron
   * to inform the Archiver to collect spikes for this connection.
   *
   * \param s The source node
   * \param r The target node
   * \param receptor_type The ID of the requested receptor type
   */
  void
  check_connection( Node& s,
    Node& t,
    rport receptor_type,
    const CommonPropertiesType& )
  {
    ConnTestDummyNode dummy_target;

    ConnectionBase::check_connection_( dummy_target, s, t, receptor_type );

    t.register_stdp_connection( t_lastspike_ - get_delay() );
  }

  void
  set_weight( double_t w )
  {
    weight_ = w;
  }

private:
  inline double_t
  facilitate_( double_t w, double_t kplus, double_t ky )
  {
    double_t new_w = w + kplus * ( Aplus_ + Aplus_triplet_ * ky );
    return new_w < Wmax_ ? new_w : Wmax_;
  }

  inline double_t
  depress_( double_t w, double_t kminus, double_t Kplus_triplet_ )
  {
    double_t new_w =
      w - kminus * ( Aminus_ + Aminus_triplet_ * Kplus_triplet_ );
    return new_w > 0.0 ? new_w : 0.0;
  }

  // data members of each connection
  double_t weight_;
  double_t tau_plus_;
  double_t tau_plus_triplet_;
  double_t Aplus_;
  double_t Aminus_;
  double_t Aplus_triplet_;
  double_t Aminus_triplet_;
  double_t Kplus_;
  double_t Kplus_triplet_;
  double_t Wmax_;
  double_t t_lastspike_;
};

/**
 * Send an event to the receiver of this connection.
 * \param e The event to send
 * \param t The thread on which this connection is stored.
 * \param cp Common properties object, containing the stdp parameters.
 */
template < typename targetidentifierT >
inline void
STDPTripletConnection< targetidentifierT >::send( Event& e,
  thread t,
  const CommonSynapseProperties& )
{

  double_t t_spike = e.get_stamp().get_ms();
  double_t dendritic_delay = get_delay();
  Node* target = get_target( t );

  // get spike history in relevant range (t1, t2] from post-synaptic neuron
  std::deque< histentry >::iterator start;
  std::deque< histentry >::iterator finish;
<<<<<<< HEAD
  target->get_history( t_lastspike_ - dendritic_delay, t_spike - dendritic_delay, &start, &finish );
=======
  target->get_history(
    t_lastspike - dendritic_delay, t_spike - dendritic_delay, &start, &finish );
>>>>>>> e0a071fc

  // facilitation due to post-synaptic spikes since last pre-synaptic spike
  while ( start != finish )
  {
    // post-synaptic spike is delayed by dendritic_delay so that
    // it is effectively late by that much at the synapse.
    double_t minus_dt = t_lastspike_ - ( start->t_ + dendritic_delay );

    // subtract 1.0 yields the triplet_Kminus value just prior to
    // the post synaptic spike, implementing the t-epsilon in
    // Pfister et al, 2006
    double_t ky = start->triplet_Kminus_ - 1.0;
    ++start;
    if ( minus_dt == 0 )
    {
      continue;
    }

    weight_ =
      facilitate_( weight_, Kplus_ * std::exp( minus_dt / tau_plus_ ), ky );
  }

  // depression due to new pre-synaptic spike
  Kplus_triplet_ *= std::exp( ( t_lastspike_ - t_spike ) / tau_plus_triplet_ );

  // dendritic delay means we must look back in time by that amount
  // for determining the K value, because the K value must propagate
  // out to the synapse
  weight_ = depress_(
    weight_, target->get_K_value( t_spike - dendritic_delay ), Kplus_triplet_ );

  Kplus_triplet_ += 1.0;
  Kplus_ = Kplus_ * std::exp( ( t_lastspike_ - t_spike ) / tau_plus_ ) + 1.0;

  e.set_receiver( *target );
  e.set_weight( weight_ );
  e.set_delay( get_delay_steps() );
  e.set_rport( get_rport() );
  e();

  t_lastspike_ = t_spike;
}

// Defaults come from reference [1] data fitting and table 3.
template < typename targetidentifierT >
STDPTripletConnection< targetidentifierT >::STDPTripletConnection()
  : ConnectionBase()
  , weight_( 1.0 )
  , tau_plus_( 16.8 )
  , tau_plus_triplet_( 101.0 )
  , Aplus_( 5e-10 )
  , Aminus_( 7e-3 )
  , Aplus_triplet_( 6.2e-3 )
  , Aminus_triplet_( 2.3e-4 )
  , Kplus_( 0.0 )
  , Kplus_triplet_( 0.0 )
  , Wmax_( 100.0 )
  , t_lastspike_( 0.0 )
{
}

template < typename targetidentifierT >
STDPTripletConnection< targetidentifierT >::STDPTripletConnection(
  const STDPTripletConnection< targetidentifierT >& rhs )
  : ConnectionBase( rhs )
  , weight_( rhs.weight_ )
  , tau_plus_( rhs.tau_plus_ )
  , tau_plus_triplet_( rhs.tau_plus_triplet_ )
  , Aplus_( rhs.Aplus_ )
  , Aminus_( rhs.Aminus_ )
  , Aplus_triplet_( rhs.Aplus_triplet_ )
  , Aminus_triplet_( rhs.Aminus_triplet_ )
  , Kplus_( rhs.Kplus_ )
  , Kplus_triplet_( rhs.Kplus_triplet_ )
  , Wmax_( rhs.Wmax_ )
  , t_lastspike_( rhs.t_lastspike_ )
{
}

template < typename targetidentifierT >
void
STDPTripletConnection< targetidentifierT >::get_status(
  DictionaryDatum& d ) const
{
  ConnectionBase::get_status( d );
  def< double_t >( d, names::weight, weight_ );
  def< double_t >( d, "tau_plus", tau_plus_ );
  def< double_t >( d, "tau_plus_triplet", tau_plus_triplet_ );
  def< double_t >( d, "Aplus", Aplus_ );
  def< double_t >( d, "Aminus", Aminus_ );
  def< double_t >( d, "Aplus_triplet", Aplus_triplet_ );
  def< double_t >( d, "Aminus_triplet", Aminus_triplet_ );
  def< double_t >( d, "Kplus", Kplus_ );
  def< double_t >( d, "Kplus_triplet", Kplus_triplet_ );
  def< double_t >( d, "Wmax", Wmax_ );
}

template < typename targetidentifierT >
void
STDPTripletConnection< targetidentifierT >::set_status(
  const DictionaryDatum& d,
  ConnectorModel& cm )
{
  ConnectionBase::set_status( d, cm );
  updateValue< double_t >( d, names::weight, weight_ );
  updateValue< double_t >( d, "tau_plus", tau_plus_ );
  updateValue< double_t >( d, "tau_plus_triplet", tau_plus_triplet_ );
  updateValue< double_t >( d, "Aplus", Aplus_ );
  updateValue< double_t >( d, "Aminus", Aminus_ );
  updateValue< double_t >( d, "Aplus_triplet", Aplus_triplet_ );
  updateValue< double_t >( d, "Aminus_triplet", Aminus_triplet_ );
  updateValue< double_t >( d, "Kplus", Kplus_ );
  updateValue< double_t >( d, "Kplus_triplet", Kplus_triplet_ );
  updateValue< double_t >( d, "Wmax", Wmax_ );

  if ( not( Kplus_ >= 0 ) )
  {
    throw BadProperty( "State Kplus must be positive." );
  }

  if ( not( Kplus_triplet_ >= 0 ) )
  {
    throw BadProperty( "State Kplus_triplet must be positive." );
  }
}

} // of namespace nest

#endif // of #ifndef STDP_TRIPLET_CONNECTION_H<|MERGE_RESOLUTION|>--- conflicted
+++ resolved
@@ -138,14 +138,9 @@
    * \param e The event to send
    * \param cp common properties of all synapses (empty).
    */
-<<<<<<< HEAD
-  void send( Event& e, thread t, const CommonSynapseProperties& cp );
-=======
   void send( Event& e,
     thread t,
-    double_t t_lastspike,
     const CommonSynapseProperties& cp );
->>>>>>> e0a071fc
 
   class ConnTestDummyNode : public ConnTestDummyNodeBase
   {
@@ -242,12 +237,8 @@
   // get spike history in relevant range (t1, t2] from post-synaptic neuron
   std::deque< histentry >::iterator start;
   std::deque< histentry >::iterator finish;
-<<<<<<< HEAD
-  target->get_history( t_lastspike_ - dendritic_delay, t_spike - dendritic_delay, &start, &finish );
-=======
   target->get_history(
-    t_lastspike - dendritic_delay, t_spike - dendritic_delay, &start, &finish );
->>>>>>> e0a071fc
+    t_lastspike_ - dendritic_delay, t_spike - dendritic_delay, &start, &finish );
 
   // facilitation due to post-synaptic spikes since last pre-synaptic spike
   while ( start != finish )
