--- conflicted
+++ resolved
@@ -132,23 +132,6 @@
  * ---------------------------------------------------------------- */
 
 aeif_cond_beta_multisynapse::Parameters_::Parameters_()
-<<<<<<< HEAD
-  : V_peak_( 0.0 )        // mV
-  , V_reset_( -60.0 )     // mV
-  , t_ref_( 0.0 )         // ms
-  , g_L( 30.0 )           // nS
-  , C_m( 281.0 )          // pF
-  , E_L( -70.6 )          // mV
-  , Delta_T( 2.0 )        // mV
-  , tau_w( 144.0 )        // ms
-  , a( 4.0 )              // nS
-  , b( 80.5 )             // pA
-  , V_th( -50.4 )         // mV
-  , taus_rise( 1, 2.0 )   // ms
-  , taus_decay( 1, 20.0 ) // ms
-  , E_rev( 1, 0.0 )       // mV
-  , I_e( 0.0 )            // pA
-=======
   : V_peak_( 0.0 )       // mV
   , V_reset_( -60.0 )    // mV
   , t_ref_( 0.0 )        // ms
@@ -164,7 +147,6 @@
   , tau_decay( 1, 20.0 ) // ms
   , E_rev( 1, 0.0 )      // mV
   , I_e( 0.0 )           // pA
->>>>>>> 5003e2b3
   , gsl_error_tol( 1e-6 )
   , has_connections_( false )
 {
@@ -208,19 +190,11 @@
   def< double >( d, names::V_reset, V_reset_ );
   def< size_t >( d, names::n_receptors, n_receptors() );
   ArrayDatum E_rev_ad( E_rev );
-<<<<<<< HEAD
-  ArrayDatum taus_rise_ad( taus_rise );
-  ArrayDatum taus_decay_ad( taus_decay );
-  def< ArrayDatum >( d, names::E_rev, E_rev_ad );
-  def< ArrayDatum >( d, names::taus_rise, taus_rise_ad );
-  def< ArrayDatum >( d, names::taus_decay, taus_decay_ad );
-=======
   ArrayDatum tau_rise_ad( tau_rise );
   ArrayDatum tau_decay_ad( tau_decay );
   def< ArrayDatum >( d, names::E_rev, E_rev_ad );
   def< ArrayDatum >( d, names::tau_rise, tau_rise_ad );
   def< ArrayDatum >( d, names::tau_decay, tau_decay_ad );
->>>>>>> 5003e2b3
   def< double >( d, names::a, a );
   def< double >( d, names::b, b );
   def< double >( d, names::Delta_T, Delta_T );
@@ -247,16 +221,6 @@
   bool Erev_flag =
     updateValue< std::vector< double > >( d, names::E_rev, E_rev );
   bool taur_flag =
-<<<<<<< HEAD
-    updateValue< std::vector< double > >( d, names::taus_rise, taus_rise );
-  bool taud_flag =
-    updateValue< std::vector< double > >( d, names::taus_decay, taus_decay );
-  if ( Erev_flag || taur_flag || taud_flag )
-  { // receptor arrays have been modified
-    if ( ( E_rev.size() != old_n_receptors
-           || taus_rise.size() != old_n_receptors
-           || taus_decay.size() != old_n_receptors )
-=======
     updateValue< std::vector< double > >( d, names::tau_rise, tau_rise );
   bool taud_flag =
     updateValue< std::vector< double > >( d, names::tau_decay, tau_decay );
@@ -264,61 +228,33 @@
   { // receptor arrays have been modified
     if ( ( E_rev.size() != old_n_receptors || tau_rise.size() != old_n_receptors
            || tau_decay.size() != old_n_receptors )
->>>>>>> 5003e2b3
-      && ( !Erev_flag || !taur_flag || !taud_flag ) )
+      && ( not Erev_flag || not taur_flag || not taud_flag ) )
     {
       throw BadProperty(
         "If the number of receptor ports is changed, all three arrays "
-<<<<<<< HEAD
-        "E_rev, taus_rise and taus_decay must be provided." );
-    }
-    if ( ( E_rev.size() != taus_rise.size() )
-      || ( E_rev.size() != taus_decay.size() ) )
+        "E_rev, tau_rise and tau_decay must be provided." );
+    }
+    if ( ( E_rev.size() != tau_rise.size() )
+      || ( E_rev.size() != tau_decay.size() ) )
     {
       throw BadProperty(
         "The reversal potential, synaptic rise time and synaptic decay time "
         "arrays must have the same size." );
     }
-    if ( taus_rise.size() == 0 )
-    {
-      throw BadProperty( "The neuron must have at least one port." );
-    }
-    if ( taus_rise.size() < old_n_receptors && has_connections_ )
-=======
-        "E_rev, tau_rise and tau_decay must be provided." );
-    }
-    if ( ( E_rev.size() != tau_rise.size() )
-      || ( E_rev.size() != tau_decay.size() ) )
-    {
-      throw BadProperty(
-        "The reversal potential, synaptic rise time and synaptic decay time "
-        "arrays must have the same size." );
-    }
     if ( tau_rise.size() < old_n_receptors && has_connections_ )
->>>>>>> 5003e2b3
     {
       throw BadProperty(
         "The neuron has connections, therefore the number of ports cannot be "
         "reduced." );
     }
-<<<<<<< HEAD
-    for ( size_t i = 0; i < taus_rise.size(); ++i )
-    {
-      if ( taus_rise[ i ] <= 0 || taus_decay[ i ] <= 0 )
-=======
     for ( size_t i = 0; i < tau_rise.size(); ++i )
     {
       if ( tau_rise[ i ] <= 0 || tau_decay[ i ] <= 0 )
->>>>>>> 5003e2b3
       {
         throw BadProperty(
           "All synaptic time constants must be strictly positive" );
       }
-<<<<<<< HEAD
-      if ( taus_decay[ i ] < taus_rise[ i ] )
-=======
       if ( tau_decay[ i ] < tau_rise[ i ] )
->>>>>>> 5003e2b3
       {
         throw BadProperty(
           "Synaptic rise time must be smaller than or equal to decay time." );
@@ -656,12 +592,7 @@
       {
         throw NumericalInstability( get_name() );
       }
-<<<<<<< HEAD
-      // spikes are handled inside the while-loop
-      // due to spike-driven adaptation
-=======
-
->>>>>>> 5003e2b3
+
       if ( S_.r_ > 0 ) // if neuron is still in refractory period
       {
         S_.y_[ State_::V_M ] = P_.V_reset_; // clamp it to V_reset
@@ -669,11 +600,6 @@
       else if ( S_.y_[ State_::V_M ] >= V_.V_peak ) // V_m >= V_peak: spike
       {
         S_.y_[ State_::V_M ] = P_.V_reset_;
-<<<<<<< HEAD
-        S_.y_[ State_::W ] += P_.b;    // spike-driven adaptation
-        S_.r_ = V_.refractory_counts_; // initialize refractory steps with
-                                       // refractory period
-=======
         S_.y_[ State_::W ] += P_.b; // spike-driven adaptation
 
         /* Initialize refractory step counter.
@@ -683,7 +609,6 @@
          *   artifact inside while loop.
          */
         S_.r_ = V_.refractory_counts_ > 0 ? V_.refractory_counts_ + 1 : 0;
->>>>>>> 5003e2b3
 
         set_spiketime( Time::step( origin.get_steps() + lag + 1 ) );
         SpikeEvent se;
@@ -691,14 +616,11 @@
       }
     }
 
-<<<<<<< HEAD
-=======
     if ( S_.r_ > 0 )
     {
       --S_.r_;
     }
 
->>>>>>> 5003e2b3
     for ( size_t i = 0; i < P_.n_receptors(); ++i )
     {
       S_.y_[ State_::DG
@@ -733,11 +655,7 @@
   if ( e.get_weight() < 0 )
   {
     throw BadProperty(
-<<<<<<< HEAD
-      "Synaptic weights for conductance based models "
-=======
       "Synaptic weights for conductance-based multisynapse models "
->>>>>>> 5003e2b3
       "must be positive." );
   }
   assert( e.get_delay() > 0 );
@@ -769,65 +687,6 @@
   B_.logger_.handle( e );
 }
 
-<<<<<<< HEAD
-extern "C" int
-aeif_cond_beta_multisynapse_dynamics( double,
-  const double y[],
-  double f[],
-  void* pnode )
-{
-  // a shorthand
-  typedef nest::aeif_cond_beta_multisynapse::State_ S;
-
-  // get access to node so we can almost work as in a member function
-  assert( pnode );
-  const nest::aeif_cond_beta_multisynapse& node =
-    *( reinterpret_cast< nest::aeif_cond_beta_multisynapse* >( pnode ) );
-
-  // y[] here is---and must be---the state vector supplied by the integrator,
-  // not the state vector in the node, node.S_.y[].
-
-  // The following code is verbose for the sake of clarity. We assume that a
-  // good compiler will optimize the verbosity away ...
-
-  // shorthand for state variables
-  // we indeed want to use P_.V_peak_ and not V_.V_peak here
-  const double& V = std::min( y[ S::V_M ], node.P_.V_peak_ ); // bound V
-  const double& w = y[ S::W ];
-
-  // I_syn = - sum_k g_k (V - E_rev_k).
-  double I_syn = 0.0;
-  for ( size_t i = 0; i < node.P_.n_receptors(); ++i )
-  {
-    const size_t j = i * S::NUMBER_OF_STATES_ELEMENTS_PER_RECEPTOR;
-    I_syn += y[ S::G + j ] * ( node.P_.E_rev[ i ] - V );
-  }
-
-  const double I_spike = node.P_.Delta_T == 0.
-    ? 0
-    : ( node.P_.Delta_T * node.P_.g_L
-        * std::exp( ( V - node.P_.V_th ) / node.P_.Delta_T ) );
-
-  // dv/dt
-  f[ S::V_M ] = ( -node.P_.g_L * ( V - node.P_.E_L ) + I_spike + I_syn - w
-                  + node.P_.I_e + node.B_.I_stim_ ) / node.P_.C_m;
-
-  // Adaptation current w.
-  f[ S::W ] = ( node.P_.a * ( V - node.P_.E_L ) - w ) / node.P_.tau_w;
-
-  for ( size_t i = 0; i < node.P_.n_receptors(); ++i )
-  {
-    const size_t j = i * S::NUMBER_OF_STATES_ELEMENTS_PER_RECEPTOR;
-    // Synaptic conductance derivative dG/dt
-    f[ S::DG + j ] = -y[ S::DG + j ] / node.P_.taus_rise[ i ];
-    f[ S::G + j ] = y[ S::DG + j ] - y[ S::G + j ] / node.P_.taus_decay[ i ];
-  }
-
-  return GSL_SUCCESS;
-}
-
-=======
->>>>>>> 5003e2b3
 } // namespace nest
 
 #endif // HAVE_GSL