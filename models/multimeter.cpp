/*
 *  multimeter.cpp
 *
 *  This file is part of NEST.
 *
 *  Copyright (C) 2004 The NEST Initiative
 *
 *  NEST is free software: you can redistribute it and/or modify
 *  it under the terms of the GNU General Public License as published by
 *  the Free Software Foundation, either version 2 of the License, or
 *  (at your option) any later version.
 *
 *  NEST is distributed in the hope that it will be useful,
 *  but WITHOUT ANY WARRANTY; without even the implied warranty of
 *  MERCHANTABILITY or FITNESS FOR A PARTICULAR PURPOSE.  See the
 *  GNU General Public License for more details.
 *
 *  You should have received a copy of the GNU General Public License
 *  along with NEST.  If not, see <http://www.gnu.org/licenses/>.
 *
 */

#include "multimeter.h"

// Includes from nestkernel:
#include "event_delivery_manager_impl.h"

namespace nest
{
Multimeter::Multimeter()
  : P_()
  , S_()
  , B_()
{
}

Multimeter::Multimeter( const Multimeter& n )
  : P_( n.P_ )
  , S_()
  , B_()
{
}

port
Multimeter::send_test_event( Node& target, rport receptor_type, synindex, bool )
{
  DataLoggingRequest e( P_.interval_, P_.record_from_ );
  e.set_sender( *this );
  port p = target.handles_test_event( e, receptor_type );
  if ( p != invalid_port_ and not is_model_prototype() )
    B_.has_targets_ = true;
  return p;
}

nest::Multimeter::Parameters_::Parameters_()
  : interval_( Time::ms( 1.0 ) )
  , record_from_()
{
}

nest::Multimeter::Parameters_::Parameters_( const Parameters_& p )
  : interval_( p.interval_ )
  , record_from_( p.record_from_ )
{
  interval_.calibrate();
}

nest::Multimeter::Buffers_::Buffers_()
  : has_targets_( false )
{
}

void
nest::Multimeter::Parameters_::get( DictionaryDatum& d ) const
{
  ( *d )[ names::interval ] = interval_.get_ms();
  ArrayDatum ad;
  for ( size_t j = 0; j < record_from_.size(); ++j )
    ad.push_back( LiteralDatum( record_from_[ j ] ) );
  ( *d )[ names::record_from ] = ad;
}

void
nest::Multimeter::Parameters_::set( const DictionaryDatum& d,
  const Buffers_& b )
{
  if ( b.has_targets_
    && ( d->known( names::interval ) || d->known( names::record_from ) ) )
    throw BadProperty(
      "The recording interval and the list of properties to record "
      "cannot be changed after the multimeter has been connected to "
      "nodes." );

  double v;
  if ( updateValue< double >( d, names::interval, v ) )
  {
    if ( Time( Time::ms( v ) ) < Time::get_resolution() )
      throw BadProperty(
        "The sampling interval must be at least as long "
        "as the simulation resolution." );

    // see if we can represent interval as multiple of step
    interval_ = Time::step( Time( Time::ms( v ) ).get_steps() );
    if ( std::abs( 1 - interval_.get_ms() / v ) > 10
        * std::numeric_limits< double >::epsilon() )
      throw BadProperty(
        "The sampling interval must be a multiple of "
        "the simulation resolution" );
  }

  // extract data
  if ( d->known( names::record_from ) )
  {
    record_from_.clear();

    ArrayDatum ad = getValue< ArrayDatum >( d, names::record_from );
    for ( Token* t = ad.begin(); t != ad.end(); ++t )
      record_from_.push_back( Name( getValue< std::string >( *t ) ) );
  }
}

void
Multimeter::init_state_( const Node& )
{
  // const Multimeter& asd = dynamic_cast< const Multimeter& >( np );
  // device_.init_state( asd.device_ );
  S_.data_.clear();
}

void
Multimeter::init_buffers_()
{
}

void
Multimeter::calibrate()
{
  kernel().io_manager.get_backend()->enroll( *this, P_.record_from_ );
  RecordingDevice::calibrate();
}

void
Multimeter::finalize()
{
  RecordingDevice::finalize();
}

void
Multimeter::update( Time const& origin, const long from, const long )
{
  /* There is nothing to request during the first time slice.
     For each subsequent slice, we collect all data generated during the
     previous slice if we are called at the beginning of the slice. Otherwise,
     we do nothing.
   */
  if ( origin.get_steps() == 0 || from != 0 )
    return;

  // We send a request to each of our targets.
  // The target then immediately returns a DataLoggingReply event,
  // which is caught by multimeter::handle(), which in turn
  // ensures that the event is recorded.
  // handle() has access to request_, so it knows what we asked for.
  //
  // Note that not all nodes receiving the request will necessarily answer.
  DataLoggingRequest req;
  kernel().event_delivery_manager.send( *this, req );
}

void
Multimeter::handle( DataLoggingReply& reply )
{
  // easy access to relevant information
  DataLoggingReply::Container const& info = reply.get_info();

  size_t inactive_skipped = 0; // count records that have been skipped during inactivity

  // record all data, time point by time point
  for ( size_t j = 0; j < info.size(); ++j )
  {
    if ( not info[ j ].timestamp.is_finite() )
      break;

    if ( !is_active( info[ j ].timestamp ) )
    {
      ++inactive_skipped;
      continue;
    }

    // TODO:
    // ++S_.events_;

    reply.set_stamp( info[ j ].timestamp );
    //const index sender = reply.get_sender_gid();
    //const Time stamp = reply.get_stamp();
    //const double offset = reply.get_offset();

    kernel().io_manager.get_backend()->write( *this, reply, info[ j ].data );

    S_.data_.push_back( info[ j ].data );
  }
}

<<<<<<< HEAD
RecordingDevice::Type
Multimeter::get_type() const
=======
void
Multimeter::print_value_( const std::vector< double >& values )
>>>>>>> 8c56b1b2
{
  return RecordingDevice::MULTIMETER;
}

void
Multimeter::add_data_( DictionaryDatum& d ) const
{
  // re-organize data into one vector per recorded variable
  for ( size_t v = 0; v < P_.record_from_.size(); ++v )
  {
    std::vector< double > dv( S_.data_.size() );
    for ( size_t t = 0; t < S_.data_.size(); ++t )
    {
      assert( v < S_.data_[ t ].size() );
      dv[ t ] = S_.data_[ t ][ v ];
    }
    initialize_property_doublevector( d, P_.record_from_[ v ] );
    append_property( d, P_.record_from_[ v ], dv );
  }
}
<<<<<<< HEAD
=======

bool
Multimeter::is_active( Time const& T ) const
{
  const long stamp = T.get_steps();

  return device_.get_t_min_() < stamp && stamp <= device_.get_t_max_();
}
>>>>>>> 8c56b1b2
}<|MERGE_RESOLUTION|>--- conflicted
+++ resolved
@@ -201,13 +201,11 @@
   }
 }
 
-<<<<<<< HEAD
 RecordingDevice::Type
 Multimeter::get_type() const
-=======
+||||||| merged common ancestors
 void
 Multimeter::print_value_( const std::vector< double >& values )
->>>>>>> 8c56b1b2
 {
   return RecordingDevice::MULTIMETER;
 }
@@ -228,15 +226,4 @@
     append_property( d, P_.record_from_[ v ], dv );
   }
 }
-<<<<<<< HEAD
-=======
-
-bool
-Multimeter::is_active( Time const& T ) const
-{
-  const long stamp = T.get_steps();
-
-  return device_.get_t_min_() < stamp && stamp <= device_.get_t_max_();
-}
->>>>>>> 8c56b1b2
 }