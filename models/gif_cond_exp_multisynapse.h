/*
 *  gif_cond_exp_multisynapse.h
 *
 *  This file is part of NEST.
 *
 *  Copyright (C) 2004 The NEST Initiative
 *
 *  NEST is free software: you can redistribute it and/or modify
 *  it under the terms of the GNU General Public License as published by
 *  the Free Software Foundation, either version 2 of the License, or
 *  (at your option) any later version.
 *
 *  NEST is distributed in the hope that it will be useful,
 *  but WITHOUT ANY WARRANTY; without even the implied warranty of
 *  MERCHANTABILITY or FITNESS FOR A PARTICULAR PURPOSE.  See the
 *  GNU General Public License for more details.
 *
 *  You should have received a copy of the GNU General Public License
 *  along with NEST.  If not, see <http://www.gnu.org/licenses/>.
 *
 */

#ifndef GIF_COND_EXP_MULTISYNAPSE_H
#define GIF_COND_EXP_MULTISYNAPSE_H

#include "config.h"
#include <sstream>

#ifdef HAVE_GSL

// Includes from gnu gsl:
#include <gsl/gsl_errno.h>
#include <gsl/gsl_matrix.h>
#include <gsl/gsl_odeiv.h>

// Includes from nestkernel:
#include "event.h"
#include "archiving_node.h"
#include "ring_buffer.h"
#include "connection.h"
#include "universal_data_logger.h"

#include "nest.h"

/* BeginDocumentation
  Name: gif_cond_exp_multisynapse - Conductance-based generalized
  integrate-and-fire neuron model with multiple synaptic time constants
  according to Mensi et al. (2012) and Pozzorini et al. (2015).

  Description:

  gif_cond_exp_multisynapse is the generalized integrate-and-fire neuron
  according to Mensi et al. (2012) and Pozzorini et al. (2015), with
  post-synaptic conductances in the form of truncated exponentials.

  This model features both an adaptation current and a dynamic threshold for
  spike-frequency adaptation. The membrane potential (V) is described by the
  differential equation:

  C*dV(t)/dt = -g_L*(V(t)-E_L) - eta_1(t) - eta_2(t) - ... - eta_n(t) + I(t)

  where each eta_i is a spike-triggered current (stc), and the neuron model can
  have arbitrary number of them.
  Dynamic of each eta_i is described by:

  tau_eta_i*d{eta_i}/dt = -eta_i

  and in case of spike emission, its value increased by a constant (which can be
  positive or negative):

  eta_i = eta_i + q_eta_i  (in case of spike emission).

  Neuron produces spikes STOCHASTICALLY according to a point process with the
  firing intensity:

  lambda(t) = lambda_0 * exp[ (V(t)-V_T(t)) / Delta_V ]

  where V_T(t) is a time-dependent firing threshold:

  V_T(t) = V_T_star + gamma_1(t) + gamma_2(t) + ... + gamma_m(t)

  where gamma_i is a kernel of spike-frequency adaptation (sfa), and the neuron
  model can have arbitrary number of them.
  Dynamic of each gamma_i is described by:

  tau_gamma_i*d{gamma_i}/dt = -gamma_i

  and in case of spike emission, its value increased by a constant (which can be
  positive or negative):

  gamma_i = gamma_i + q_gamma_i  (in case of spike emission).

  Note that in the current implementation of the model (as described in [1] and
  [2]) the values of eta_i and gamma_i are affected immediately after spike
  emission. However, GIF toolbox (http://wiki.epfl.ch/giftoolbox) which fits
  the model using experimental data, requires a different set of eta_i and
  gamma_i. It applies the jump of eta_i and gamma_i after the refractory period.
  One can easily convert between q_eta/gamma of these two approaches:
  q_eta_giftoolbox = q_eta_NEST * (1 - exp( -tau_ref / tau_eta ))
  The same formula applies for q_gamma.

  On the postsynapic side, there can be arbitrarily many synaptic time constants
  (gif_psc_exp has exactly two: tau_syn_ex and tau_syn_in). This can be reached
  by specifying separate receptor ports, each for a different time constant. The
  port number has to match the respective "receptor_type" in the connectors.

  The shape of synaptic conductance is exponential.

  Parameters:
  The following parameters can be set in the status dictionary.

  Membrane Parameters:
    C_m        double - Capacity of the membrane in pF
    t_ref      double - Duration of refractory period in ms.
    V_reset    double - Reset value after a spike in mV.
    E_L        double - Leak reversal potential in mV.
    g_L        double - Leak conductance in nS.
    I_e        double - Constant external input current in pA.

  Spike adaptation and firing intensity parameters:
    q_stc      vector of double - Values added to spike-triggered currents (stc)
                                  after each spike emission in pA.
    tau_stc    vector of double - Time constants of stc variables in ms.
    q_sfa      vector of double - Values added to spike-frequency adaptation
                                  (sfa) after each spike emission in mV.
    tau_sfa    vector of double - Time constants of sfa variables in ms.
    Delta_V    double - Stochasticity level in mV.
    lambda_0   double - Stochastic intensity at firing threshold V_T in 1/s.
    V_T_star   double - Base threshold in mV.

  Synaptic parameters
    tau_syn    double vector - Time constants of the synaptic conductance
                                 in ms (same size as E_rev).
    E_rev      double vector - Reversal potentials in mV (same size as tau_syn).

  Integration parameters
    gsl_error_tol  double - This parameter controls the admissible error of the
                            GSL integrator. Reduce it if NEST complains about
                            numerical instabilities.

  Example:

  neuron = nest.Create('gif_cond_exp_multisynapse',
                       params={'E_rev': [0.0, -85.0],
                               'tau_syn': [4.0, 8.0]})

  spike = nest.Create('spike_generator', params={'spike_times':
                                                 np.array([10.0])})

  delays = [1., 30.]
  w = [1., 5.]
  for syn in range(2):
      nest.Connect(spike, neuron, syn_spec={'model': 'static_synapse',
                                            'receptor_type': 1 + syn,
                                            'weight': w[syn],
                                            'delay': delays[syn]})
  nest.Simulate(100.)


  References:

  [1] Mensi S, Naud R, Pozzorini C, Avermann M, Petersen CC, Gerstner W (2012)
  Parameter extraction and classification of three cortical neuron types
  reveals two distinct adaptation mechanisms. J. Neurophysiol., 107(6),
  1756-1775.

  [2] Pozzorini C, Mensi S, Hagens O, Naud R, Koch C, Gerstner W (2015)
  Automated High-Throughput Characterization of Single Neurons by Means of
  Simplified Spiking Models. PLoS Comput. Biol., 11(6), e1004275.

  Sends: SpikeEvent

  Receives: SpikeEvent, CurrentEvent, DataLoggingRequest

  Author: March 2016, Setareh
  SeeAlso: pp_psc_delta, gif_cond_exp, iaf_psc_exp_multisynapse,
  gif_psc_exp_multisynapse
*/

namespace nest
{

extern "C" int
gif_cond_exp_multisynapse_dynamics( double, const double*, double*, void* );

class gif_cond_exp_multisynapse : public Archiving_Node
{

public:
  gif_cond_exp_multisynapse();
  gif_cond_exp_multisynapse( const gif_cond_exp_multisynapse& );
  ~gif_cond_exp_multisynapse();

  /**
   * Import sets of overloaded virtual functions.
   * @see Technical Issues / Virtual Functions: Overriding, Overloading, and
   * Hiding
   */
  using Node::handle;
  using Node::handles_test_event;

  port send_test_event( Node&, rport, synindex, bool );

  void handle( SpikeEvent& );
  void handle( CurrentEvent& );
  void handle( DataLoggingRequest& );

  port handles_test_event( SpikeEvent&, rport );
  port handles_test_event( CurrentEvent&, rport );
  port handles_test_event( DataLoggingRequest&, rport );


  void get_status( DictionaryDatum& ) const;
  void set_status( const DictionaryDatum& );

private:
  void init_state_( const Node& proto );
  void init_buffers_();
  void calibrate();

  void update( Time const&, const long, const long );

  // make dynamics function quasi-member
  friend int
  gif_cond_exp_multisynapse_dynamics( double, const double*, double*, void* );

  // The next three classes need to be friends to access the State_ class/member
  friend class DynamicRecordablesMap< gif_cond_exp_multisynapse >;
  friend class DynamicUniversalDataLogger< gif_cond_exp_multisynapse >;
  friend class DataAccessFunctor< gif_cond_exp_multisynapse >;

  // ----------------------------------------------------------------

  /**
   * Independent parameters of the model.
   */
  struct Parameters_
  {

    double g_L_;
    double E_L_;
    double V_reset_;
    double Delta_V_;
    double V_T_star_;
    double lambda_0_; /** 1/ms */

    /** Refractory period in ms. */
    double t_ref_;

    /** Membrane capacitance in pF. */
    double c_m_;

    /** We use stc and sfa, respectively instead of eta and gamma
    (mentioned in the references). */

    /** List of spike-triggered current time constant in ms. */
    std::vector< double > tau_stc_;

    /** List of spike-triggered current jumps in nA. */
    std::vector< double > q_stc_;

    /** List of adaptive threshold time constant in ms. */
    std::vector< double > tau_sfa_;

    /** List of adaptive threshold jumps in mV. */
    std::vector< double > q_sfa_;

    /** Time constants of synaptic currents in ms */
    std::vector< double > tau_syn_;

    std::vector< double > E_rev_; //!< reversal potentials in mV

    /** External DC current. */
    double I_e_;

    /** boolean flag which indicates whether the neuron has connections */
    bool has_connections_;

    double gsl_error_tol; //!< error bound for GSL integrator

    Parameters_(); //!< Sets default parameter values

    void get( DictionaryDatum& ) const; //!< Store current values in dictionary
    void set( const DictionaryDatum& ); //!< Set values from dictionary

    //! Return the number of receptor ports
    inline size_t
    n_receptors() const
    {
      return E_rev_.size();
    }
  };

  // ----------------------------------------------------------------

  /**
   * State variables of the model.
   */
  struct State_
  {

    //! Symbolic indices to the elements of the state vector y
    enum StateVecElems
    {
      V_M = 0,
      SFA, // 1
      STC, // 2
      G,   // 3
      STATE_VEC_SIZE
    };

<<<<<<< HEAD
    static const size_t NUMBER_OF_FIXED_STATES_ELEMENTS = 3; //!< V_M, SFA, STC
    static const size_t NUMBER_OF_STATES_ELEMENTS_PER_RECEPTOR = 1; //!< G
=======
    static const size_t NUMBER_OF_FIXED_STATES_ELEMENTS = 1; //!< V_M
    static const size_t NUM_STATE_ELEMENTS_PER_RECEPTOR = 1; //!< G
>>>>>>> cdc2ca81

    std::vector< double > y_; //!< neuron state

    double I_stim_; //!< This is piecewise constant external current

    std::vector< double > sfa_elems_; //!< Vector of adaptation parameters.
    std::vector< double > stc_elems_; //!< Vector of spike-triggered parameters.

    //!< absolute refractory counter (no membrane potential propagation)
    unsigned int r_ref_;

    State_( const Parameters_& ); //!< Default initialization
    State_( const State_& );
    State_& operator=( const State_& );

    void get( DictionaryDatum&, const Parameters_& ) const;
    void set( const DictionaryDatum&, const Parameters_& );

  }; // State_

  // ----------------------------------------------------------------

  /**
   * Buffers of the model.
   */
  struct Buffers_
  {
    Buffers_( gif_cond_exp_multisynapse& );
    Buffers_( const Buffers_&, gif_cond_exp_multisynapse& );

    /** buffers and sums up incoming spikes/currents */
    std::vector< RingBuffer > spikes_;
    RingBuffer currents_;

    //! Logger for all analog data
    DynamicUniversalDataLogger< gif_cond_exp_multisynapse > logger_;

    /** GSL ODE stuff */
    gsl_odeiv_step* s_;    //!< stepping function
    gsl_odeiv_control* c_; //!< adaptive stepsize control function
    gsl_odeiv_evolve* e_;  //!< evolution function
    gsl_odeiv_system sys_; //!< struct describing system

    // IntergrationStep_ should be reset with the neuron on ResetNetwork,
    // but remain unchanged during calibration. Since it is initialized with
    // step_, and the resolution cannot change after nodes have been created,
    // it is safe to place both here.
    double step_;            //!< step size in ms
    double IntegrationStep_; //!< current integration time step, updated by GSL
  };

  // ----------------------------------------------------------------

  /**
   * Internal variables of the model.
   */
  struct Variables_
  {
    std::vector< double >
      P_sfa_; // decay terms of spike-triggered current elements
    std::vector< double > P_stc_; // decay terms of adaptive threshold elements

    librandom::RngPtr rng_; // random number generator of my own thread

    unsigned int RefractoryCounts_;
  };

  // Access functions for UniversalDataLogger -----------------------

  //! Mapping of recordables names to access functions
  DynamicRecordablesMap< gif_cond_exp_multisynapse > recordablesMap_;

  // Data Access Functor getter
  DataAccessFunctor< gif_cond_exp_multisynapse > get_data_access_functor(
    size_t elem );
  inline double
  get_state_element( size_t elem )
  {
    return S_.y_[ elem ];
  };

  // Utility function that inserts the synaptic conductances to the
  // recordables map

  Name get_g_receptor_name( size_t receptor );
  void insert_conductance_recordables( size_t first = 0 );

  // ----------------------------------------------------------------

  /**
   * Instances of private data structures for the different types
   * of data pertaining to the model.
   * @note The order of definitions is important for speed.
   * @{
   */
  Parameters_ P_;
  State_ S_;
  Variables_ V_;
  Buffers_ B_;
  /** @} */
};

inline port
gif_cond_exp_multisynapse::send_test_event( Node& target,
  rport receptor_type,
  synindex,
  bool )
{
  SpikeEvent e;
  e.set_sender( *this );

  return target.handles_test_event( e, receptor_type );
}

inline port
gif_cond_exp_multisynapse::handles_test_event( SpikeEvent&,
  rport receptor_type )
{
  if ( receptor_type <= 0
    || receptor_type > static_cast< port >( P_.n_receptors() ) )
  {
    throw IncompatibleReceptorType( receptor_type, get_name(), "SpikeEvent" );
  }

  P_.has_connections_ = true;
  return receptor_type;
}

inline port
gif_cond_exp_multisynapse::handles_test_event( CurrentEvent&,
  rport receptor_type )
{
  if ( receptor_type != 0 )
  {
    throw UnknownReceptorType( receptor_type, get_name() );
  }
  return 0;
}

inline port
gif_cond_exp_multisynapse::handles_test_event( DataLoggingRequest& dlr,
  rport receptor_type )
{
  if ( receptor_type != 0 )
  {
    throw UnknownReceptorType( receptor_type, get_name() );
  }
  return B_.logger_.connect_logging_device( dlr, recordablesMap_ );
}

inline void
gif_cond_exp_multisynapse::get_status( DictionaryDatum& d ) const
{
  P_.get( d );
  S_.get( d, P_ );
  Archiving_Node::get_status( d );

  ( *d )[ names::recordables ] = recordablesMap_.get_list();
}

} // namespace

#endif // HAVE_GSL
#endif /* #ifndef GIF_COND_EXP_MULTISYNAPSE_H */<|MERGE_RESOLUTION|>--- conflicted
+++ resolved
@@ -309,13 +309,8 @@
       STATE_VEC_SIZE
     };
 
-<<<<<<< HEAD
     static const size_t NUMBER_OF_FIXED_STATES_ELEMENTS = 3; //!< V_M, SFA, STC
     static const size_t NUMBER_OF_STATES_ELEMENTS_PER_RECEPTOR = 1; //!< G
-=======
-    static const size_t NUMBER_OF_FIXED_STATES_ELEMENTS = 1; //!< V_M
-    static const size_t NUM_STATE_ELEMENTS_PER_RECEPTOR = 1; //!< G
->>>>>>> cdc2ca81
 
     std::vector< double > y_; //!< neuron state
 
