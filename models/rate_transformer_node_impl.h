/*
 *  rate_transformer_node_impl.h
 *
 *  This file is part of NEST.
 *
 *  Copyright (C) 2004 The NEST Initiative
 *
 *  NEST is free software: you can redistribute it and/or modify
 *  it under the terms of the GNU General Public License as published by
 *  the Free Software Foundation, either version 2 of the License, or
 *  (at your option) any later version.
 *
 *  NEST is distributed in the hope that it will be useful,
 *  but WITHOUT ANY WARRANTY; without even the implied warranty of
 *  MERCHANTABILITY or FITNESS FOR A PARTICULAR PURPOSE.  See the
 *  GNU General Public License for more details.
 *
 *  You should have received a copy of the GNU General Public License
 *  along with NEST.  If not, see <http://www.gnu.org/licenses/>.
 *
 */

#ifndef RATE_TRANSFORMER_NODE_IMPL_H
#define RATE_TRANSFORMER_NODE_IMPL_H

#include "rate_transformer_node.h"

// C++ includes:
#include <cmath> // in case we need isnan() // fabs
#include <cstdio>
#include <iomanip>
#include <iostream>
#include <limits>
#include <string>

// Includes from libnestutil:
#include "numerics.h"

// Includes from nestkernel:
#include "exceptions.h"
#include "kernel_manager.h"
#include "universal_data_logger_impl.h"

// Includes from sli:
#include "dict.h"
#include "dictutils.h"
#include "doubledatum.h"
#include "integerdatum.h"

namespace nest
{

/* ----------------------------------------------------------------
 * Recordables map
 * ---------------------------------------------------------------- */

template < class TNonlinearities >
RecordablesMap< rate_transformer_node< TNonlinearities > >
  rate_transformer_node< TNonlinearities >::recordablesMap_;

/* ----------------------------------------------------------------
 * Default constructors defining default parameters and state
 * ---------------------------------------------------------------- */

template < class TNonlinearities >
nest::rate_transformer_node< TNonlinearities >::Parameters_::Parameters_()
  : linear_summation_( true )
{
  recordablesMap_.create();
}

template < class TNonlinearities >
nest::rate_transformer_node< TNonlinearities >::State_::State_()
  : rate_( 0.0 )
{
}

/* ----------------------------------------------------------------
 * Parameter and state extractions and manipulation functions
 * ---------------------------------------------------------------- */

template < class TNonlinearities >
void
nest::rate_transformer_node< TNonlinearities >::Parameters_::get(
  DictionaryDatum& d ) const
{
  def< bool >( d, names::linear_summation, linear_summation_ );
}

template < class TNonlinearities >
void
nest::rate_transformer_node< TNonlinearities >::Parameters_::set(
  const DictionaryDatum& d )
{
  updateValue< bool >( d, names::linear_summation, linear_summation_ );
}

template < class TNonlinearities >
void
nest::rate_transformer_node< TNonlinearities >::State_::get(
  DictionaryDatum& d ) const
{
  def< double >( d, names::rate, rate_ ); // Rate
}

template < class TNonlinearities >
void
nest::rate_transformer_node< TNonlinearities >::State_::set(
  const DictionaryDatum& d )
{
  updateValue< double >( d, names::rate, rate_ ); // Rate
}

template < class TNonlinearities >
nest::rate_transformer_node< TNonlinearities >::Buffers_::Buffers_(
  rate_transformer_node< TNonlinearities >& n )
  : logger_( n )
{
}

template < class TNonlinearities >
nest::rate_transformer_node< TNonlinearities >::Buffers_::Buffers_(
  const Buffers_&,
  rate_transformer_node< TNonlinearities >& n )
  : logger_( n )
{
}

/* ----------------------------------------------------------------
 * Default and copy constructor for node
 * ---------------------------------------------------------------- */

template < class TNonlinearities >
nest::rate_transformer_node< TNonlinearities >::rate_transformer_node()
  : Archiving_Node()
  , S_()
  , B_( *this )
{
  recordablesMap_.create();
  Node::set_node_uses_wfr( kernel().simulation_manager.use_wfr() );
}

template < class TNonlinearities >
nest::rate_transformer_node< TNonlinearities >::rate_transformer_node(
  const rate_transformer_node& n )
  : Archiving_Node( n )
  , nonlinearities_( n.nonlinearities_ )
  , S_( n.S_ )
  , B_( n.B_, *this )
{
  Node::set_node_uses_wfr( kernel().simulation_manager.use_wfr() );
}

/* ----------------------------------------------------------------
 * Node initialization functions
 * ---------------------------------------------------------------- */

template < class TNonlinearities >
void
nest::rate_transformer_node< TNonlinearities >::init_state_( const Node& proto )
{
  const rate_transformer_node& pr = downcast< rate_transformer_node >( proto );
  S_ = pr.S_;
}

template < class TNonlinearities >
void
nest::rate_transformer_node< TNonlinearities >::init_buffers_()
{
  B_.delayed_rates_.clear(); // includes resize

  // resize buffers
  const size_t buffer_size = kernel().connection_manager.get_min_delay();
  B_.instant_rates_.resize( buffer_size, 0.0 );
  B_.last_y_values.resize( buffer_size, 0.0 );

  B_.logger_.reset(); // includes resize
  Archiving_Node::clear_history();
}

template < class TNonlinearities >
void
nest::rate_transformer_node< TNonlinearities >::calibrate()
{
  B_.logger_
    .init(); // ensures initialization in case mm connected after Simulate
}

/* ----------------------------------------------------------------
 * Update and event handling functions
 */

template < class TNonlinearities >
bool
nest::rate_transformer_node< TNonlinearities >::update_( Time const& origin,
  const long from,
  const long to,
  const bool called_from_wfr_update )
{
  assert(
    to >= 0 && ( delay ) from < kernel().connection_manager.get_min_delay() );
  assert( from < to );

  const size_t buffer_size = kernel().connection_manager.get_min_delay();
  const double wfr_tol = kernel().simulation_manager.get_wfr_tol();
  bool wfr_tol_exceeded = false;

  // allocate memory to store rates to be sent by rate events
  std::vector< double > new_rates( buffer_size, 0.0 );

  for ( long lag = from; lag < to; ++lag )
  {
    // store rate
    new_rates[ lag ] = S_.rate_;
    // reinitialize output rate
    S_.rate_ = 0.0;

    double delayed_rates = 0;
    if ( called_from_wfr_update )
    {
      // use get_value_wfr_update to keep values in buffer
      delayed_rates = B_.delayed_rates_.get_value_wfr_update( lag );
    }
    else
    {
      // use get_value to clear values in buffer after reading
      delayed_rates = B_.delayed_rates_.get_value( lag );
    }

    if ( P_.linear_summation_ )
    {
      S_.rate_ +=
        nonlinearities_.input( delayed_rates + B_.instant_rates_[ lag ] );
    }
    else
    {
      S_.rate_ += delayed_rates + B_.instant_rates_[ lag ];
    }

    if ( called_from_wfr_update )
    {
      // check if deviation from last iteration exceeds wfr_tol
      wfr_tol_exceeded = wfr_tol_exceeded
        or fabs( S_.rate_ - B_.last_y_values[ lag ] ) > wfr_tol;
      // update last_y_values for next wfr iteration
      B_.last_y_values[ lag ] = S_.rate_;
    }
    else
    {
      // rate logging
      B_.logger_.record_data( origin.get_steps() + lag );
    }
  }

  if ( not called_from_wfr_update )
  {
    // Send delay-rate-neuron-event. This only happens in the final iteration
    // to avoid accumulation in the buffers of the receiving neurons.
    DelayedRateConnectionEvent drve;
    drve.set_coeffarray( new_rates );
    kernel().event_delivery_manager.send_secondary( *this, drve );

    // clear last_y_values
    std::vector< double >( buffer_size, 0.0 ).swap( B_.last_y_values );

    // modifiy new_rates for rate-neuron-event as proxy for next min_delay
    for ( long temp = from; temp < to; ++temp )
    {
      new_rates[ temp ] = S_.rate_;
    }
  }

  // Send rate-neuron-event
  InstantaneousRateConnectionEvent rve;
  rve.set_coeffarray( new_rates );
  kernel().event_delivery_manager.send_secondary( *this, rve );

  // Reset variables
  std::vector< double >( buffer_size, 0.0 ).swap( B_.instant_rates_ );

  return wfr_tol_exceeded;
}


template < class TNonlinearities >
void
nest::rate_transformer_node< TNonlinearities >::handle(
  InstantaneousRateConnectionEvent& e )
{
  const double weight = e.get_weight();

  size_t i = 0;
  std::vector< unsigned int >::iterator it = e.begin();
  // The call to get_coeffvalue( it ) in this loop also advances the iterator it
  while ( it != e.end() )
  {
    if ( P_.linear_summation_ )
    {
      B_.instant_rates_[ i ] += weight * e.get_coeffvalue( it );
    }
    else
    {
      B_.instant_rates_[ i ] +=
        weight * nonlinearities_.input( e.get_coeffvalue( it ) );
    }
    ++i;
  }
}

template < class TNonlinearities >
void
nest::rate_transformer_node< TNonlinearities >::handle(
  DelayedRateConnectionEvent& e )
{
  const double weight = e.get_weight();
  const long delay = e.get_delay();

  size_t i = 0;
  std::vector< unsigned int >::iterator it = e.begin();
  // The call to get_coeffvalue( it ) in this loop also advances the iterator it
  while ( it != e.end() )
  {
<<<<<<< HEAD
    B_.delayed_rates_.add_value( delay + i, weight * e.get_coeffvalue( it ) );
=======
    if ( P_.linear_summation_ )
    {
      B_.delayed_rates_.add_value( delay + i, weight * e.get_coeffvalue( it ) );
    }
    else
    {
      B_.delayed_rates_.add_value(
        delay + i, weight * nonlinearities_.input( e.get_coeffvalue( it ) ) );
    }
>>>>>>> 96c97801
    ++i;
  }
}

template < class TNonlinearities >
void
nest::rate_transformer_node< TNonlinearities >::handle( DataLoggingRequest& e )
{
  B_.logger_.handle( e );
}

} // namespace

#endif /* #ifndef RATE_TRANSFORMER_NODE_IMPL_H */<|MERGE_RESOLUTION|>--- conflicted
+++ resolved
@@ -320,9 +320,6 @@
   // The call to get_coeffvalue( it ) in this loop also advances the iterator it
   while ( it != e.end() )
   {
-<<<<<<< HEAD
-    B_.delayed_rates_.add_value( delay + i, weight * e.get_coeffvalue( it ) );
-=======
     if ( P_.linear_summation_ )
     {
       B_.delayed_rates_.add_value( delay + i, weight * e.get_coeffvalue( it ) );
@@ -332,7 +329,6 @@
       B_.delayed_rates_.add_value(
         delay + i, weight * nonlinearities_.input( e.get_coeffvalue( it ) ) );
     }
->>>>>>> 96c97801
     ++i;
   }
 }
